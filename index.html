<!DOCTYPE HTML>
<html lang="en"><head><meta http-equiv="Content-Type" content="text/html; charset=UTF-8">

  <title>Jon Barron</title>
  
  <meta name="author" content="Jon Barron">
  <meta name="viewport" content="width=device-width, initial-scale=1">
  
  <link rel="stylesheet" type="text/css" href="stylesheet.css">
  <link rel="icon" type="image/png" href="images/seal_icon.png">
</head>

<body>
  <table style="width:100%;max-width:800px;border:0px;border-spacing:0px;border-collapse:separate;margin-right:auto;margin-left:auto;"><tbody>
    <tr style="padding:0px">
      <td style="padding:0px">
        <table style="width:100%;border:0px;border-spacing:0px;border-collapse:separate;margin-right:auto;margin-left:auto;"><tbody>
          <tr style="padding:0px">
            <td style="padding:2.5%;width:63%;vertical-align:middle">
              <p style="text-align:center">
                <name>Jon Barron</name>
              </p>
              <p>I am a staff research scientist at <a href="https://ai.google/research">Google Research</a>, where I work on computer vision and machine learning.
              </p>
              <p>
                At Google I've worked on <a href="https://ai.googleblog.com/2020/12/portrait-light-enhancing-portrait.html">Portrait Light</a>, <a href="https://ai.googleblog.com/2014/04/lens-blur-in-new-google-camera-app.html">Lens Blur</a>, <a href="https://ai.googleblog.com/2014/10/hdr-low-light-and-high-dynamic-range.html">HDR+</a>, <a href="https://www.google.com/get/cardboard/jump/">Jump</a>, <a href="https://ai.googleblog.com/2017/10/portrait-mode-on-pixel-2-and-pixel-2-xl.html">Portrait Mode</a>, and <a href="https://www.youtube.com/watch?v=JSnB06um5r4">Glass</a>. I did my PhD at <a href="http://www.eecs.berkeley.edu/">UC Berkeley</a>, where I was advised by <a href="http://www.cs.berkeley.edu/~malik/">Jitendra Malik</a> and funded by the <a href="http://www.nsfgrfp.org/">NSF GRFP</a>. I did my bachelors at the <a href="http://cs.toronto.edu">University of Toronto</a>.
                I've received the <a href="https://www2.eecs.berkeley.edu/Students/Awards/15/">C.V. Ramamoorthy Distinguished Research Award</a> and the <a href="https://www.thecvf.com/?page_id=413#YRA">PAMI Young Researcher Award</a>.
              </p>
              <p style="text-align:center">
                <a href="mailto:jonbarron@gmail.com">Email</a> &nbsp/&nbsp
                <a href="data/JonBarron-CV.pdf">CV</a> &nbsp/&nbsp
                <a href="data/JonBarron-bio.txt">Bio</a> &nbsp/&nbsp
                <a href="https://scholar.google.com/citations?hl=en&user=jktWnL8AAAAJ">Google Scholar</a> &nbsp/&nbsp
                <a href="https://twitter.com/jon_barron">Twitter</a> &nbsp/&nbsp
                <a href="https://github.com/jonbarron/">Github</a>
              </p>
            </td>
            <td style="padding:2.5%;width:40%;max-width:40%">
              <a href="images/JonBarron.jpg"><img style="width:100%;max-width:100%" alt="profile photo" src="images/JonBarron_circle.jpg" class="hoverZoomLink"></a>
            </td>
          </tr>
        </tbody></table>
        <table style="width:100%;border:0px;border-spacing:0px;border-collapse:separate;margin-right:auto;margin-left:auto;"><tbody>
            <tr>
            <td style="padding:20px;width:100%;vertical-align:middle">
              <heading>Research</heading>
              <p>
                I'm interested in computer vision, machine learning, optimization, and image processing.
                Much of my research is about inferring the physical world (shape, motion, color, light, etc) from images.
                Representative papers are <span class="highlight">highlighted</span>.
              </p>
            </td>
          </tr>
        </tbody></table>
        <table style="width:100%;border:0px;border-spacing:0px;border-collapse:separate;margin-right:auto;margin-left:auto;"><tbody>


          <tr onmouseout="nerfbake_stop()" onmouseover="nerfbake_start()">
            <td style="padding:20px;width:25%;vertical-align:middle">
              <div class="one">
                <div class="two" id='nerfbake_image'><video  width=100% height=100% muted autoplay loop>
                <source src="images/nerfbake_15.mp4" type="video/mp4">
                Your browser does not support the video tag.
                </video></div>
                <img src='images/nerfbake_160.png' width="160">
              </div>
              <script type="text/javascript">
                function nerfbake_start() {
                  document.getElementById('nerfbake_image').style.opacity = "1";
                }

                function nerfbake_stop() {
                  document.getElementById('nerfbake_image').style.opacity = "0";
                }
                nerfbake_stop()
              </script>
            </td>
            <td style="padding:20px;width:75%;vertical-align:middle">
              <a href="http://nerf.live">
              <papertitle>Baking Neural Radiance Fields for Real-Time View Synthesis</papertitle>
              </a>
              <br>
              <a href="https://phogzone.com/">Peter Hedman</a>,
              <a href="https://pratulsrinivasan.github.io/">Pratul Srinivasan</a>,
              <a href="https://bmild.github.io/">Ben Mildenhall</a>,
              <strong>Jonathan T. Barron</strong>,
              <a href="https://www.pauldebevec.com/">Paul Debevec</a>
              <br>
              <em>arXiv</em>, 2021 
              <br>
              <a href="http://nerf.live">project page</a>
              /
              <a href="https://arxiv.org/abs/2103.14645">arXiv</a>
              /
              <a href="https://www.youtube.com/watch?v=5jKry8n5YO8">video</a>
              /
              <a href="https://nerf.live/#demos">demo</a>
              <p></p>
              <p>Baking a trained NeRF into a sparse voxel grid of colors and features lets you render it in real-time in your browser.</p>
            </td>


          <tr onmouseout="mipnerf_stop()" onmouseover="mipnerf_start()"  bgcolor="#ffffd0">
            <td style="padding:20px;width:25%;vertical-align:middle">
              <div class="one">
                <div class="two" id='mipnerf_image'><video  width=100% height=100% muted autoplay loop>
                <source src="images/mipnerf_ipe_yellow.mp4" type="video/mp4">
                Your browser does not support the video tag.
                </video></div>
                <img src='images/mipnerf_ipe_yellow.png' width="160">
              </div>
              <script type="text/javascript">
                function mipnerf_start() {
                  document.getElementById('mipnerf_image').style.opacity = "1";
                }

                function mipnerf_stop() {
                  document.getElementById('mipnerf_image').style.opacity = "0";
                }
                mipnerf_stop()
              </script>
            </td>
            <td style="padding:20px;width:75%;vertical-align:middle">
              <a href="http://jonbarron.info/mipnerf">
                <papertitle>Mip-NeRF: A Multiscale Representation for Anti-Aliasing Neural Radiance Fields</papertitle>
              </a>
              <br>
              <strong>Jonathan T. Barron</strong>,
              <a href="https://bmild.github.io/">Ben Mildenhall</a>,
              <a href="http://matthewtancik.com/">Matthew Tancik</a>, <br>
              <a href="https://phogzone.com/">Peter Hedman</a>,
              <a href="http://www.ricardomartinbrualla.com/">Ricardo Martin-Brualla</a>,
              <a href="https://pratulsrinivasan.github.io/">Pratul Srinivasan</a>
              <br>
              <em>arXiv</em>, 2021 
              <br>
              <a href="http://jonbarron.info/mipnerf">project page</a>
              /
              <a href="https://arxiv.org/abs/2103.13415">arXiv</a>
              /
              <a href="https://youtu.be/EpH175PY1A0">video</a>
              <p></p>
              <p>NeRF is aliased, but we can anti-alias it by casting cones and prefiltering the positional encoding function.</p>
            </td>
          </tr> 

          <tr onmouseout="ibrnet_stop()" onmouseover="ibrnet_start()">
            <td style="padding:20px;width:25%;vertical-align:middle">
              <div class="one">
                <div class="two" id='ibrnet_image'><video  width=100% height=100% muted autoplay loop>
                <source src="images/ibrnet_after.mp4" type="video/mp4">
                Your browser does not support the video tag.
                </video></div>
                <img src='images/ibrnet_before.jpg' width="160">
              </div>
              <script type="text/javascript">
                function ibrnet_start() {
                  document.getElementById('ibrnet_image').style.opacity = "1";
                }

                function ibrnet_stop() {
                  document.getElementById('ibrnet_image').style.opacity = "0";
                }
                ibrnet_stop()
              </script>
            </td>
            <td style="padding:20px;width:75%;vertical-align:middle">
              <a href="https://ibrnet.github.io/">
                <papertitle>IBRNet: Learning Multi-View Image-Based Rendering</papertitle>
              </a>
              <br>
              <a href="https://www.cs.cornell.edu/~qqw/">Qianqian Wang</a>,
              <a href="https://www.linkedin.com/in/zhicheng-wang-96116897/">Zhicheng Wang</a>,
              <a href="https://www.kylegenova.com/">Kyle Genova</a>,
              <a href="https://people.eecs.berkeley.edu/~pratul/">Pratul Srinivasan</a>,
              <a href="https://scholar.google.com/citations?user=Rh9T3EcAAAAJ&hl=en">Howard Zhou</a>, <br>
              <strong>Jonathan T. Barron</strong>, 
              <a href="http://www.ricardomartinbrualla.com/">Ricardo Martin-Brualla</a>,
              <a href="https://www.cs.cornell.edu/~snavely/">Noah Snavely</a>, 
              <a href="https://www.cs.princeton.edu/~funk/">Thomas Funkhouser</a>
              <br>
              <em>CVPR</em>, 2021
              <br>
              <a href="https://ibrnet.github.io/">project page</a> /
              <a href="https://github.com/googleinterns/IBRNet">code</a> / 
              <a href="https://arxiv.org/abs/2102.13090">arXiv</a>
              <p></p>
              <p>By learning how to pay attention to input images at render time, 
                  we can amortize inference for view synthesis and reduce error rates by 15%.</p>
            </td>
          </tr>

          <tr onmouseout="nerv_stop()" onmouseover="nerv_start()">
            <td style="padding:20px;width:25%;vertical-align:middle">
              <div class="one">
                <div class="two" id='nerv_image'><video  width=100% height=100% muted autoplay loop>
                <source src="images/hotdog.mp4" type="video/mp4">
                Your browser does not support the video tag.
                </video></div>
                <img src='images/hotdog.jpg' width="160">
              </div>
              <script type="text/javascript">
                function nerv_start() {
                  document.getElementById('nerv_image').style.opacity = "1";
                }

                function nerv_stop() {
                  document.getElementById('nerv_image').style.opacity = "0";
                }
                nerv_stop()
              </script>
            </td>
            <td style="padding:20px;width:75%;vertical-align:middle">
              <a href="https://people.eecs.berkeley.edu/~pratul/nerv/">
                <papertitle>NeRV: Neural Reflection and Visibility Fields for Relighting and View Synthesis</papertitle>
              </a>
              <br>
              <a href="https://people.eecs.berkeley.edu/~pratul/">Pratul Srinivasan</a>,
              <a href="https://boyangdeng.com/">Boyang Deng</a>,
              <a href="https://people.csail.mit.edu/xiuming/">Xiuming Zhang</a>, <br>
              <a href="http://matthewtancik.com/">Matthew Tancik</a>,
              <a href="https://bmild.github.io/">Ben Mildenhall</a>,
              <strong>Jonathan T. Barron</strong>
              <br>
              <em>CVPR</em>, 2021
              <br>
              <a href="https://people.eecs.berkeley.edu/~pratul/nerv/">project page</a> /
              <a href="https://www.youtube.com/watch?v=4XyDdvhhjVo">video</a> /
              <a href="https://arxiv.org/abs/2012.03927">arXiv</a>
              <p></p>
              <p>Using neural approximations of expensive visibility integrals lets you recover relightable NeRF-like models.</p>
            </td>
          </tr>


          <tr onmouseout="winr_stop()" onmouseover="winr_start()">
            <td style="padding:20px;width:25%;vertical-align:middle">
              <div class="one">
                <div class="two" id='winr_image'><video  width=100% height=100% muted autoplay loop>
                <source src="images/notre_160.mp4" type="video/mp4">
                Your browser does not support the video tag.
                </video></div>
                <img src='images/notre.jpg' width="160">
              </div>
              <script type="text/javascript">
                function winr_start() {
                  document.getElementById('winr_image').style.opacity = "1";
                }
                function winr_stop() {
                  document.getElementById('winr_image').style.opacity = "0";
                }
                winr_stop()
              </script>
            </td>
            <td style="padding:20px;width:75%;vertical-align:middle">
              <a href="http://www.matthewtancik.com/learnit">
                <papertitle>Learned Initializations for Optimizing Coordinate-Based Neural Representations</papertitle>
              </a>
              <br>
              <a href="http://matthewtancik.com/">Matthew Tancik*</a>,
              <a href="https://bmild.github.io/">Ben Mildenhall*</a>,
              <a href="https://www.linkedin.com/in/terrance-wang/">Terrance Wang</a>,
              <a href="https://www.linkedin.com/in/divi-schmidt-262044180/">Divi Schmidt</a>, <br>
              <a href="https://people.eecs.berkeley.edu/~pratul/">Pratul Srinivasan</a>,
              <strong>Jonathan T. Barron</strong>,
              <a href="https://www2.eecs.berkeley.edu/Faculty/Homepages/yirenng.html">Ren Ng</a>
              <br>
              <em>CVPR</em>, 2021 &nbsp <font color="red"><strong>(Oral Presentation)</strong></font>
              <br>
              <a href="http://www.matthewtancik.com/learnit">project page</a> /
              <a href="https://www.youtube.com/watch?v=A-r9itCzcyo">video</a> /
              <a href="https://arxiv.org/abs/2012.02189">arXiv</a> 
              <p></p>
              <p>Using meta-learning to find weight initializations for coordinate-based MLPs allows them to converge faster and generalize better.</p>
            </td>
          </tr>

          <tr onmouseout="nerfw_stop()" onmouseover="nerfw_start()">
            <td style="padding:20px;width:25%;vertical-align:middle">
              <div class="one">
                <div class="two" id='nerfw_image'><video  width=100% height=100% muted autoplay loop>
                <source src="images/nerfw_after.mp4" type="video/mp4">
                Your browser does not support the video tag.
                </video></div>
                <img src='images/nerfw_before.jpg' width="160">
              </div>
              <script type="text/javascript">
                function nerfw_start() {
                  document.getElementById('nerfw_image').style.opacity = "1";
                }

                function nerfw_stop() {
                  document.getElementById('nerfw_image').style.opacity = "0";
                }
                nerfw_stop()
              </script>
            </td>
            <td style="padding:20px;width:75%;vertical-align:middle">
              <a href="https://nerf-w.github.io/">
                <papertitle>NeRF in the Wild: Neural Radiance Fields for Unconstrained Photo Collections</papertitle>
              </a>
              <br>
              <a href="http://www.ricardomartinbrualla.com/">Ricardo Martin-Brualla*</a>,
              <a href="https://scholar.google.com/citations?user=g98QcZUAAAAJ&hl=en">Noha Radwan*</a>,
              <a href="https://research.google/people/105804/">Mehdi S. M. Sajjadi*</a>, <br>
              <strong>Jonathan T. Barron</strong>,
              <a href="https://scholar.google.com/citations?user=FXNJRDoAAAAJ&hl=en">Alexey Dosovitskiy</a>,
              <a href="http://www.stronglyconvex.com/about.html">Daniel Duckworth</a>
              <br>
              <em>CVPR</em>, 2021 &nbsp <font color="red"><strong>(Oral Presentation)</strong></font>
              <br>
              <a href="https://nerf-w.github.io/">project page</a> /
              <a href="https://arxiv.org/abs/2008.02268">arXiv</a> /
              <a href="https://www.youtube.com/watch?v=mRAKVQj5LRA">video</a>
              <p></p>
              <p>Letting NeRF reason about occluders and appearance variation produces photorealistic view synthesis using only unstructured internet photos.</p>
            </td>
          </tr> 

          <tr onmouseout="inerf_stop()" onmouseover="inerf_start()">
            <td style="padding:20px;width:25%;vertical-align:middle">
              <div class="one">
                <div class="two" id='inerf_image'><video  width=100% height=100% muted autoplay loop>
                <source src="images/inerf_after.mp4" type="video/mp4">
                Your browser does not support the video tag.
                </video></div>
                <img src='images/inerf_before.jpg' width="160">
              </div>
              <script type="text/javascript">
                function inerf_start() {
                  document.getElementById('inerf_image').style.opacity = "1";
                }
                function inerf_stop() {
                  document.getElementById('inerf_image').style.opacity = "0";
                }
                inerf_stop()
              </script>
            </td>
            <td style="padding:20px;width:75%;vertical-align:middle">
              <a href="http://yenchenlin.me/inerf/">
                <papertitle>iNeRF: Inverting Neural Radiance Fields for Pose Estimation</papertitle>
              </a>
              <br>
              <a href="https://yenchenlin.me/">Lin Yen-Chen</a>, 
              <a href="http://www.peteflorence.com/">Pete Florence</a>, 
              <strong>Jonathan T. Barron</strong>,  <br>
              <a href="https://meche.mit.edu/people/faculty/ALBERTOR@MIT.EDU">Alberto Rodriguez</a>,
              <a href="http://web.mit.edu/phillipi/">Phillip Isola</a>,
              <a href="https://scholar.google.com/citations?user=_BPdgV0AAAAJ&hl=en">Tsung-Yi Lin</a>
              <br>
              <em>arXiv</em>, 2020  
              <br>
              <a href="http://yenchenlin.me/inerf/">project page</a> /
              <a href="https://arxiv.org/abs/2012.05877">arXiv</a> /
              <a href="https://www.youtube.com/watch?v=eQuCZaQN0tI">video</a>
              <p></p>
              <p>Given an image of an object and a NeRF of that object, you can estimate that object's pose.
              </p>
            </td>
          </tr> 


          <tr onmouseout="nerd_stop()" onmouseover="nerd_start()">
            <td style="padding:20px;width:25%;vertical-align:middle">
              <div class="one">
                <div class="two" id='nerd_image'><video  width=100% height=100% muted autoplay loop>
                <source src="images/nerd_160.mp4" type="video/mp4">
                Your browser does not support the video tag.
                </video></div>
                <img src='images/nerd_160.jpg' width="160">
              </div>
              <script type="text/javascript">
                function nerd_start() {
                  document.getElementById('nerd_image').style.opacity = "1";
                }

                function nerd_stop() {
                  document.getElementById('nerd_image').style.opacity = "0";
                }
                nerd_stop()
              </script>
            </td>
            <td style="padding:20px;width:75%;vertical-align:middle">
              <a href="https://markboss.me/publication/2021-nerd/">
                <papertitle>NeRD: Neural Reflectance Decomposition from Image Collections</papertitle>
              </a>
              <br>

              <a href="https://markboss.me">Mark Boss</a>, 
              <a href="https://uni-tuebingen.de/en/fakultaeten/mathematisch-naturwissenschaftliche-fakultaet/fachbereiche/informatik/lehrstuehle/computergrafik/lehrstuhl/mitarbeiter/raphael-braun/">Raphael Braun</a>,
              <a href="https://varunjampani.github.io">Varun Jampani</a>,
              <strong>Jonathan T. Barron</strong>,
              <a href="http://people.csail.mit.edu/celiu/">Ce Liu</a>,
              <a href="https://uni-tuebingen.de/en/faculties/faculty-of-science/departments/computer-science/lehrstuehle/computergrafik/computer-graphics/staff/prof-dr-ing-hendrik-lensch/">Hendrik P. A. Lensch</a>
              <br>
              <em>arXiv</em>, 2020
              <br>
              <a href="https://markboss.me/publication/2021-nerd/">project page</a> /
              <a href="https://www.youtube.com/watch?v=JL-qMTXw9VU">video</a> /
              <a href="https://github.com/cgtuebingen/NeRD-Neural-Reflectance-Decomposition">code</a> /
              <a href="https://arxiv.org/abs/2012.03918">arXiv</a>
              <p></p>
              <p>
              A NeRF-like model that can decompose (and mesh) objects with non-Lambertian reflectances, complex geometry, and unknown illumination.
              </p>
            </td>
          </tr>


          <tr onmouseout="nerfie_stop()" onmouseover="nerfie_start()">
            <td style="padding:20px;width:25%;vertical-align:middle">
              <div class="one">
                <div class="two" id='nerfie_image'><video  width=100% height=100% muted autoplay loop>
                <source src="images/nerfie_after.mp4" type="video/mp4">
                Your browser does not support the video tag.
                </video></div>
                <img src='images/nerfie_before.jpg' width="160">
              </div>
              <script type="text/javascript">
                function nerfie_start() {
                  document.getElementById('nerfie_image').style.opacity = "1";
                }
                function nerfie_stop() {
                  document.getElementById('nerfie_image').style.opacity = "0";
                }
                nerfie_stop()
              </script>
            </td>
            <td style="padding:20px;width:75%;vertical-align:middle">
              <a href="https://nerfies.github.io/">
                <papertitle>Deformable Neural Radiance Fields</papertitle>
              </a>
              <br>
              
              <a href="https://keunhong.com">Keunhong Park</a>,
              <a href="https://utkarshsinha.com">Utkarsh Sinha</a>,
              <strong>Jonathan T. Barron</strong>,
              <a href="http://sofienbouaziz.com">Sofien Bouaziz</a>, <br>
              <a href="https://www.danbgoldman.com">Dan B Goldman</a>,
              <a href="https://homes.cs.washington.edu/~seitz/">Steven M. Seitz</a>,
              <a href="http://www.ricardomartinbrualla.com">Ricardo-Martin Brualla</a>
              <br>
              <em>arXiv</em>, 2020  
              <br>
              <a href="https://nerfies.github.io/">project page</a> /
              <a href="https://arxiv.org/abs/2011.12948">arXiv</a> /
              <a href="https://www.youtube.com/watch?v=MrKrnHhk8IA">video</a>
              <p></p>
              <p>Building deformation fields into NeRF lets you capture non-rigid subjects, like people.
              </p>
            </td>
          </tr> 

          <tr onmouseout="flare_stop()" onmouseover="flare_start()">
            <td style="padding:20px;width:25%;vertical-align:middle">
              <div class="one">
                <div class="two" id='flare_image'>
                  <img src='images/flare_after.jpg' width="160"></div>
                <img src='images/flare_before.jpg' width="160">
              </div>
              <script type="text/javascript">
                function flare_start() {
                  document.getElementById('flare_image').style.opacity = "1";
                }

                function flare_stop() {
                  document.getElementById('flare_image').style.opacity = "0";
                }
                flare_stop()
              </script>
            </td>
            <td style="padding:20px;width:75%;vertical-align:middle">
              <a href="https://arxiv.org/abs/2011.12485">
                <papertitle>Single-Image Lens Flare Removal</papertitle>
              </a>
              <br>
              <a href="http://yicheng.rice.edu/">Yicheng Wu</a>,
              <a href="https://scholar.google.com/citations?user=BxqV_RsAAAAJ">Qiurui He</a>,
              <a href="https://people.csail.mit.edu/tfxue/">Tianfan Xue</a>,
              <a href="http://rahuldotgarg.appspot.com/">Rahul Garg</a>, <br>
              <a href="http://people.csail.mit.edu/jiawen/">Jiawen Chen</a>,
              <a href="https://computationalimaging.rice.edu/team/ashok-veeraraghavan/">Ashok Veeraraghavan</a>,
              <strong>Jonathan T. Barron</strong>
              <br>
              <em>arXiv</em>, 2020  
              <br>
              <a href="https://yichengwu.github.io/flare-removal/">project page</a>  / 
              <a href="https://arxiv.org/abs/2011.12485">arXiv</a> 
              <p></p>
              <p>
                Simulating the optics of a camera's lens lets you train a model that removes lens flare from a single image.
              </p>
            </td>
          </tr> 

          <tr onmouseout="c5_stop()" onmouseover="c5_start()">
            <td style="padding:20px;width:25%;vertical-align:middle">
              <div class="one">
                <div class="two" id='c5_image'>
                  <img src='images/c5_after.jpg' width="160"></div>
                <img src='images/c5_before.jpg' width="160">
              </div>
              <script type="text/javascript">
                function c5_start() {
                  document.getElementById('c5_image').style.opacity = "1";
                }

                function c5_stop() {
                  document.getElementById('c5_image').style.opacity = "0";
                }
                c5_stop()
              </script>
            </td>
            <td style="padding:20px;width:75%;vertical-align:middle">
              <a href="https://arxiv.org/abs/2011.11890">
                <papertitle>Cross-Camera Convolutional Color Constancy</papertitle>
              </a>
              <br>
              <a href="https://sites.google.com/corp/view/mafifi">Mahmoud Afifi</a>,
              <strong>Jonathan T. Barron</strong>,
              <a href="http://www.chloelegendre.com/">Chloe LeGendre</a>,
              <a href="https://research.google/people/105312/">Yun-Ta Tsai</a>,
              <a href="https://www.linkedin.com/in/fbleibel/">Francois Bleibel</a>
              <br>
              <em>arXiv</em>, 2020  
              <br>
              <p></p>
              <p>
                With some extra (unlabeled) test-set images, you can build a hypernetwork that calibrates itself at test time to previously-unseen cameras.
              </p>
            </td>
          </tr> 


          <tr onmouseout="lssr_stop()" onmouseover="lssr_start()">
            <td style="padding:20px;width:25%;vertical-align:middle">
              <div class="one">
                <div class="two" id='lssr_image'>
                  <img src='images/lssr_after.jpg' width="160"></div>
                <img src='images/lssr_before.jpg' width="160">
              </div>
              <script type="text/javascript">
                function lssr_start() {
                  document.getElementById('lssr_image').style.opacity = "1";
                }

                function lssr_stop() {
                  document.getElementById('lssr_image').style.opacity = "0";
                }
                lssr_stop()
              </script>
            </td>
            <td style="padding:20px;width:75%;vertical-align:middle">
              <a href="http://cseweb.ucsd.edu/~viscomp/projects/SIGA20LightstageSuperres/">
                <papertitle>Light Stage Super-Resolution: Continuous High-Frequency Relighting</papertitle>
              </a>
              <br>
              <a href="http://kevinkingo.com/">Tiancheng Sun</a>,
              <a href="https://cseweb.ucsd.edu/~zex014/">Zexiang Xu</a>
              <a href="http://people.csail.mit.edu/xiuming/">Xiuming Zhang</a>,
              <a href="http://www.seanfanello.it/">Sean Fanello</a>,
              <a href="https://scholar.google.com/citations?user=5D0_pjcAAAAJ&hl=en">Christoph Rhemann</a>,
              <a href="https://www.pauldebevec.com/">Paul Debevec</a>,
              <a href="https://research.google/people/105312/">Yun-Ta Tsai</a>,
              <strong>Jonathan T. Barron</strong>,
              <a href="https://cseweb.ucsd.edu/~ravir/">Ravi Ramamoorthi</a>
              <br>
              <em>SIGGRAPH Asia</em>, 2020  
              <br>
              <a href="http://cseweb.ucsd.edu/~viscomp/projects/SIGA20LightstageSuperres/">project page</a> / 
              <a href="https://arxiv.org/abs/2010.08888">arXiv</a>
              <p></p>
              <p>
                Scans for light stages are inherently aliased, but we can use learning to super-resolve them.
              </p>
            </td>
          </tr> 

          <tr onmouseout="dualrefl_stop()" onmouseover="dualrefl_start()">
            <td style="padding:20px;width:25%;vertical-align:middle">
              <div class="one">
                <div class="two" id='dualrefl_image'>
                  <img src='images/dualrefl_after.jpg' width="160"></div>
                <img src='images/dualrefl_before.jpg' width="160">
              </div>
              <script type="text/javascript">
                function dualrefl_start() {
                  document.getElementById('dualrefl_image').style.opacity = "1";
                }

                function dualrefl_stop() {
                  document.getElementById('dualrefl_image').style.opacity = "0";
                }
                dualrefl_stop()
              </script>
            </td>
            <td style="padding:20px;width:75%;vertical-align:middle">
              <a href="http://sniklaus.com/dualref">
                <papertitle>Learned Dual-View Reflection Removal</papertitle>
              </a>
              <br>
              <a href="http://sniklaus.com/welcome">Simon Niklaus</a>,
              <a href="https://people.eecs.berkeley.edu/~cecilia77/">Xuaner (Cecilia) Zhang</a>,
              <strong>Jonathan T. Barron</strong>,
              <a href="http://nealwadhwa.com">Neal Wadhwa</a>,
              <a href="http://rahuldotgarg.appspot.com/">Rahul Garg</a>,
              <a href="http://web.cecs.pdx.edu/~fliu/">Feng Liu</a>,
              <a href="https://people.csail.mit.edu/tfxue/">Tianfan Xue</a>,
              <br>
              <em>WACV</em>, 2021
              <br>
              <a href="http://sniklaus.com/dualref">project page</a> /
              <a href="https://arxiv.org/abs/2010.00702">arXiv</a>
              <p></p>
              <p>
                Reflections and the things behind them often exhibit parallax, and this lets you remove reflections from stereo pairs.
              </p>
            </td>
          </tr> 

          <tr onmouseout="nlt_stop()" onmouseover="nlt_start()">
            <td style="padding:20px;width:25%;vertical-align:middle">
              <div class="one">
                <div class="two" id='nlt_image'><video  width=100% height=100% muted autoplay loop>
                <source src="images/nlt_after.mp4" type="video/mp4">
                Your browser does not support the video tag.
                </video></div>
                <img src='images/nlt_before.jpg' width="160">
              </div>
              <script type="text/javascript">
                function nlt_start() {
                  document.getElementById('nlt_image').style.opacity = "1";
                }

                function nlt_stop() {
                  document.getElementById('nlt_image').style.opacity = "0";
                }
                nlt_stop()
              </script>
            </td>
            <td style="padding:20px;width:75%;vertical-align:middle">
              <a href="http://nlt.csail.mit.edu/">
                <papertitle>Neural Light Transport for Relighting and View Synthesis</papertitle>
              </a>
              <br>
              <a href="http://people.csail.mit.edu/xiuming/">Xiuming Zhang</a>,
              <a href="http://www.seanfanello.it/">Sean Fanello</a>,
              <a href="https://research.google/people/105312/">Yun-Ta Tsai</a>,
              <a href="http://kevinkingo.com/">Tiancheng Sun</a>,
              <a href="https://people.csail.mit.edu/tfxue/">Tianfan Xue</a>,
              <a href="https://research.google/people/106687/">Rohit Pandey</a>,
              <a href="https://www.dtic.ua.es/~sorts/">Sergio Orts-Escolano</a>,
              <a href="https://dl.acm.org/profile/99659224296">Philip Davidson</a>,
              <a href="https://scholar.google.com/citations?user=5D0_pjcAAAAJ&hl=en">Christoph Rhemann</a>,
              <a href="http://www.pauldebevec.com/">Paul Debevec</a>,
              <strong>Jonathan T. Barron</strong>,
              <a href="http://cseweb.ucsd.edu/~ravir/">Ravi Ramamoorthi</a>,
              <a href="http://billf.mit.edu/">William T. Freeman</a>
              <br>
              <em>ACM TOG</em>, 2021
              <br>
              <a href="http://nlt.csail.mit.edu/">project page</a> /
              <a href="https://arxiv.org/abs/2008.03806">arXiv</a> /
              <a href="https://www.youtube.com/watch?v=OGEnCWZihHE">video</a>
              <p></p>
              <p>Embedding a convnet within a predefined texture atlas enables simultaneous view synthesis and relighting.</p>
            </td>
          </tr> 

          <tr onmouseout="ff_stop()" onmouseover="ff_start()">
            <td style="padding:20px;width:25%;vertical-align:middle">
              <div class="one">
                <div class="two" id='ff_image'>
                  <img src='images/lion_ff.jpg' width="160"></div>
                <img src='images/lion_none.jpg' width="160">
              </div>
              <script type="text/javascript">
                function ff_start() {
                  document.getElementById('ff_image').style.opacity = "1";
                }

                function ff_stop() {
                  document.getElementById('ff_image').style.opacity = "0";
                }
                ff_stop()
              </script>
            </td>
            <td style="padding:20px;width:75%;vertical-align:middle">
              <a href="https://bmild.github.io/fourfeat/index.html">
                <papertitle>Fourier Features Let Networks Learn High Frequency Functions in Low Dimensional Domains</papertitle>
              </a>
              <br>
              <a href="http://matthewtancik.com/">Matthew Tancik*</a>,
              <a href="https://people.eecs.berkeley.edu/~pratul/">Pratul Srinivasan*</a>,
              <a href="https://bmild.github.io/">Ben Mildenhall*</a>,
              <a href="https://people.eecs.berkeley.edu/~sfk/">Sara Fridovich-Keil</a>,
              <a href="https://www.linkedin.com/in/nithinraghavan">Nithin Raghavan</a>,
              <a href="https://scholar.google.com/citations?user=lvA86MYAAAAJ&hl=en">Utkarsh Singhal</a>,
              <a href="http://cseweb.ucsd.edu/~ravir/">Ravi Ramamoorthi</a>,
              <strong>Jonathan T. Barron</strong>,
              <a href="https://www2.eecs.berkeley.edu/Faculty/Homepages/yirenng.html">Ren Ng</a>
              <br>
              <em>NeurIPS</em>, 2020 &nbsp <font color=#FF8080><strong>(Spotlight)</strong></font>
              <br>
              <a href="https://bmild.github.io/fourfeat/">project page</a> /
              video: <a href="https://www.youtube.com/watch?v=nVA6K6Sn2S4">3 min</a>, <a href="https://www.youtube.com/watch?v=iKyIJ_EtSkw">10 min</a> /
              <a href="https://arxiv.org/abs/2006.10739">arXiv</a> /
              <a href="https://github.com/tancik/fourier-feature-networks">code</a>
              <p></p>
              <p>Composing neural networks with a simple Fourier feature mapping allows them to learn detailed high-frequency functions.</p>
            </td>
          </tr> 

    
          <tr onmouseout="thresh_stop()" onmouseover="thresh_start()">
            <td style="padding:20px;width:25%;vertical-align:middle">
              <div class="one">
                <div class="two" id='thresh_image'>
                  <img src='images/thresh_after.png' width="160"></div>
                <img src='images/thresh_before.jpg' width="160">
              </div>
              <script type="text/javascript">
                function thresh_start() {
                  document.getElementById('thresh_image').style.opacity = "1";
                }

                function thresh_stop() {
                  document.getElementById('thresh_image').style.opacity = "0";
                }
                thresh_stop()
              </script>
            </td>
            <td style="padding:20px;width:75%;vertical-align:middle">
              <a href="https://arxiv.org/abs/2007.07350">
                <papertitle>A Generalization of Otsu's Method and Minimum Error Thresholding</papertitle>
              </a>
              <br>
              <strong>Jonathan T. Barron</strong>
              <br>
              <em>ECCV</em>, 2020 &nbsp <font color=#FF8080><strong>(Spotlight)</strong></font>
              <br>
              <a href="https://github.com/jonbarron/hist_thresh">code</a> / 
              <a href="https://www.youtube.com/watch?v=rHtQQlQo1Q4">video</a> / 
              <a href="data/BarronECCV2020.bib">bibtex</a>
              <br>
              <p></p>
              <p>
              A simple and fast Bayesian algorithm that can be written in ~10 lines of code outperforms or matches giant CNNs on image binarization, and unifies three classic thresholding algorithms.
              </p>
            </td>
          </tr>  
    
    
          <tr onmouseout="uflow_stop()" onmouseover="uflow_start()">
            <td style="padding:20px;width:25%;vertical-align:middle">
              <div class="one">
                <div class="two" id='uflow_image'>
                  <img src='images/uflow_after.png' width="160"></div>
                <img src='images/uflow_before.jpg' width="160">
              </div>
              <script type="text/javascript">
                function uflow_start() {
                  document.getElementById('uflow_image').style.opacity = "1";
                }

                function uflow_stop() {
                  document.getElementById('uflow_image').style.opacity = "0";
                }
                uflow_stop()
              </script>
            </td>
            <td style="padding:20px;width:75%;vertical-align:middle">
              <a href="https://arxiv.org/abs/2006.04902">
                <papertitle>What Matters in Unsupervised Optical Flow</papertitle>
              </a>
              <br>
              <a href="http://ricojonschkowski.com/">Rico Jonschkowski</a>,
              <a href="https://www.linkedin.com/in/austin-charles-stone-1ba33b138/">Austin Stone</a>,
              <strong>Jonathan T. Barron</strong>,
              <a href="https://research.google/people/ArielGordon/">Ariel Gordon</a>,
              <a href="https://www.linkedin.com/in/kurt-konolige/">Kurt Konolige</a>,
              <a href="https://research.google/people/AneliaAngelova/">Anelia Angelova</a>
              <br>
              <em>ECCV</em>, 2020 &nbsp <font color="red"><strong>(Oral Presentation)</strong></font>
              <br>
              <a href="https://github.com/google-research/google-research/tree/master/uflow">code</a>
              <br>
              <p></p>
              <p>
              Extensive experimentation yields a simple optical flow technique that is trained on only unlabeled videos, but still works as well as supervised techniques.
              </p>
            </td>
          </tr>  
    
          <tr onmouseout="nerf_stop()" onmouseover="nerf_start()"  bgcolor="#ffffd0">
            <td style="padding:20px;width:25%;vertical-align:middle">
              <div class="one">
                <div class="two" id='nerf_image'><video  width=100% height=100% muted autoplay loop>
                <source src="images/vase_small.mp4" type="video/mp4">
                Your browser does not support the video tag.
                </video></div>
                <img src='images/vase_still.png' width="160">
              </div>
              <script type="text/javascript">
                function nerf_start() {
                  document.getElementById('nerf_image').style.opacity = "1";
                }

                function nerf_stop() {
                  document.getElementById('nerf_image').style.opacity = "0";
                }
                nerf_stop()
              </script>
            </td>
            <td style="padding:20px;width:75%;vertical-align:middle">
              <a href="http://www.matthewtancik.com/nerf">
                <papertitle>NeRF: Representing Scenes as Neural Radiance Fields for View Synthesis</papertitle>
              </a>
              <br>
              <a href="https://bmild.github.io/">Ben Mildenhall*</a>,
              <a href="https://people.eecs.berkeley.edu/~pratul/">Pratul Srinivasan*</a>,
              <a href="http://matthewtancik.com/">Matthew Tancik*</a>,
              <strong>Jonathan T. Barron</strong>,
              <a href="http://cseweb.ucsd.edu/~ravir/">Ravi Ramamoorthi</a>,
              <a href="https://www2.eecs.berkeley.edu/Faculty/Homepages/yirenng.html">Ren Ng</a>
              <br>
              <em>ECCV</em>, 2020 &nbsp <font color="red"><strong>(Oral Presentation, Best Paper Honorable Mention)</strong></font>
              <br>
              <a href="http://www.matthewtancik.com/nerf">project page</a>
              /
              <a href="https://arxiv.org/abs/2003.08934">arXiv</a>
              /
              <a href="https://www.youtube.com/watch?v=LRAqeM8EjOo&t">talk video</a>
              /
              <a href="https://www.youtube.com/watch?v=JuH79E8rdKc">supp video</a>
              /
              <a href="https://github.com/bmild/nerf">code</a>
              <p></p>
              <p>
              Training a tiny non-convolutional neural network to reproduce a scene using volume rendering achieves photorealistic view synthesis.</p>
            </td>
          </tr> 

          <tr onmouseout="porshadmanip_stop()" onmouseover="porshadmanip_start()">
            <td style="padding:20px;width:25%;vertical-align:middle">
              <div class="one">
                <div class="two" id='porshadmanip_image'>
                  <img src='images/porshadmanip_after.jpg' width="160"></div>
                <img src='images/porshadmanip_before.jpg' width="160">
              </div>
              <script type="text/javascript">
                function porshadmanip_start() {
                  document.getElementById('porshadmanip_image').style.opacity = "1";
                }

                function porshadmanip_stop() {
                  document.getElementById('porshadmanip_image').style.opacity = "0";
                }
                porshadmanip_stop()
              </script>
            </td>
            <td style="padding:20px;width:75%;vertical-align:middle">
              <a href="https://arxiv.org/abs/2005.08925">
                <papertitle>Portrait Shadow Manipulation</papertitle>
              </a>
              <br>
              <a href="https://people.eecs.berkeley.edu/~cecilia77/">Xuaner (Cecilia) Zhang</a>,
              <strong>Jonathan T. Barron</strong>,
              <a href="https://ai.google/research/people/105312/">Yun-Ta Tsai</a>,
              <a href="https://www.linkedin.com/in/rohit-pandey-bab10b7a/">Rohit Pandey</a>,
              <a href="http://people.csail.mit.edu/xiuming/">Xiuming Zhang</a>,
              <a href="http://graphics.stanford.edu/~renng/">Ren Ng</a>,
              <a href="http://graphics.stanford.edu/~dejacobs/">David E. Jacobs</a>
              <br>
              <em>SIGGRAPH</em>, 2020  
              <br>
              <a href="https://people.eecs.berkeley.edu/~cecilia77/project-pages/portrait">project page</a> / 
              <a href="https://www.youtube.com/watch?v=M_qYTXhzyac">video</a>
              <p></p>
              <p>Networks can be trained to remove shadows cast on human faces and to soften harsh lighting.</p>
            </td>
          </tr>  

          <tr onmouseout="learnaf_stop()" onmouseover="learnaf_start()">
            <td style="padding:20px;width:25%;vertical-align:middle">
              <div class="one">
                <div class="two" id='learnaf_image'>
                  <img src='images/learnaf_after.jpg' width="160"></div>
                <img src='images/learnaf_before.jpg' width="160">
              </div>
              <script type="text/javascript">
                function learnaf_start() {
                  document.getElementById('learnaf_image').style.opacity = "1";
                }

                function learnaf_stop() {
                  document.getElementById('learnaf_image').style.opacity = "0";
                }
                learnaf_stop()
              </script>
            </td>
            <td style="padding:20px;width:75%;vertical-align:middle">
              <a href="https://arxiv.org/abs/2004.12260">
                <papertitle>Learning to Autofocus</papertitle>
              </a>
              <br>
              <a href="">Charles Herrmann</a>,
              <a href="">Richard Strong Bowen</a>,
              <a href="http://nealwadhwa.com">Neal Wadhwa</a>,
              <a href="http://rahuldotgarg.appspot.com/">Rahul Garg</a>,
              <a href="https://scholar.google.com/citations?user=BxqV_RsAAAAJ">Qiurui He</a>,
              <strong>Jonathan T. Barron</strong>,
              <a href="http://www.cs.cornell.edu/~rdz/index.htm">Ramin Zabih</a>
              <br>
              <em>CVPR</em>, 2020  
              <br>
              <a href="https://arxiv.org/abs/2004.12260">arXiv</a>
              <p></p>
              <p>Machine learning can be used to train cameras to autofocus (which is not the same problem as "depth from defocus").</p>
            </td>
          </tr>  

    
          <tr onmouseout="lighthouse_stop()" onmouseover="lighthouse_start()">
            <td style="padding:20px;width:25%;vertical-align:middle">
              <div class="one">
                <div class="two" id='lh_image'><video width=100% height=100% muted autoplay loop>
                <source src="images/rings_crop.mp4" type="video/mp4">
                Your browser does not support the video tag.
                </video></div>
                <img src='images/rings.png' width="160">
              </div>
              <script type="text/javascript">
                function lighthouse_start() {
                  document.getElementById('lh_image').style.opacity = "1";
                }

                function lighthouse_stop() {
                  document.getElementById('lh_image').style.opacity = "0";
                }
                lighthouse_stop()
              </script>
            </td>
            <td style="padding:20px;width:75%;vertical-align:middle">
              <a href="https://people.eecs.berkeley.edu/~pratul/lighthouse/">
                <papertitle>Lighthouse: Predicting Lighting Volumes for Spatially-Coherent Illumination</papertitle>
              </a>
              <br>
              <a href="https://people.eecs.berkeley.edu/~pratul/">Pratul Srinivasan*</a>,
              <a href="https://bmild.github.io/">Ben Mildenhall*</a>,
              <a href="http://matthewtancik.com/">Matthew Tancik</a>,
              <strong>Jonathan T. Barron</strong>,
              <a href="https://research.google/people/RichardTucker/">Richard Tucker</a>,
              <a href="https://www.cs.cornell.edu/~snavely/">Noah Snavely</a>
              <br>
        <em>CVPR</em>, 2020  
              <br>
              <a href="https://people.eecs.berkeley.edu/~pratul/lighthouse/">project page</a>
        /
              <a href="https://github.com/pratulsrinivasan/lighthouse">code</a>
        /
              <a href="https://arxiv.org/abs/2003.08367">arXiv</a>
        /
              <a href="https://www.youtube.com/watch?v=KsiZpUFPqIU">video</a>
              <p></p>
              <p>We predict a volume from an input stereo pair that can be used to calculate incident lighting at any 3D point within a scene.</p>
            </td>
          </tr>  

          <tr onmouseout="skyopt_stop()" onmouseover="skyopt_start()">
            <td style="padding:20px;width:25%;vertical-align:middle">
              <div class="one">
                <div class="two" id='skyopt_image'>
                  <img src='images/skyopt_after.jpg' width="160"></div>
                <img src='images/skyopt_before.jpg' width="160">
              </div>
              <script type="text/javascript">
                function skyopt_start() {
                  document.getElementById('skyopt_image').style.opacity = "1";
                }

                function skyopt_stop() {
                  document.getElementById('skyopt_image').style.opacity = "0";
                }
                skyopt_stop()
              </script>
            </td>
            <td style="padding:20px;width:75%;vertical-align:middle">
              <a href="https://arxiv.org/abs/2006.10172">
                <papertitle>Sky Optimization: Semantically Aware Image Processing of Skies in Low-Light Photography</papertitle>
              </a>
              <br>
              <a href="https://sites.google.com/corp/view/orly-liba/">Orly Liba</a>,
              <a href="https://www.linkedin.com/in/longqicai/en-us">Longqi Cai</a>,
              <a href="https://ai.google/research/people/105312/">Yun-Ta Tsai</a>,
              <a href="https://research.google/people/EladEban/">Elad Eban</a>,
              <a href="https://research.google/people/YairMovshovitzAttias/">Yair Movshovitz-Attias</a>,
              <a href="https://scholar.google.com/citations?user=2jXxOYQAAAAJ">Yael Pritch</a>,
              <a href="https://www.linkedin.com/in/huizhong-chen-00776432">Huizhong Chen</a>,
              <strong>Jonathan T. Barron</strong>
              <br>
              <em>NTIRE CVPRW</em>, 2020  
              <br>
              <a href="https://google.github.io/sky-optimization/">project page</a>
              <p></p>
              <p>If you want to photograph the sky, it helps to know where the sky is.</p>
            </td>
          </tr>  

          <tr onmouseout="nightsight_stop()" onmouseover="nightsight_start()">
            <td style="padding:20px;width:25%;vertical-align:middle">
              <div class="one">
                <div class="two" id='nightsight_image'><img src='images/nightsight_after.jpg'></div>
                <img src='images/nightsight_before.jpg'>
              </div>
              <script type="text/javascript">
                function nightsight_start() {
                  document.getElementById('nightsight_image').style.opacity = "1";
                }

                function nightsight_stop() {
                  document.getElementById('nightsight_image').style.opacity = "0";
                }
                nightsight_stop()
              </script>
            </td>
            <td style="padding:20px;width:75%;vertical-align:middle">
              <a href="https://arxiv.org/abs/1910.11336">
                <papertitle>Handheld Mobile Photography in Very Low Light</papertitle>
              </a>
              <br>
              <a href="https://sites.google.com/site/orlylibaprofessional/">Orly Liba</a>,
              <a href="https://scholar.google.com/citations?user=6PhlPWMAAAAJ">Kiran Murthy</a>,
              <a href="https://ai.google/research/people/105312/">Yun-Ta Tsai</a>,
              <a href="https://www.timothybrooks.com/">Timothy Brooks</a>,
              <a href="https://people.csail.mit.edu/tfxue/">Tianfan Xue</a>,
              <a href="https://scholar.google.com/citations?user=qgc_jY0AAAAJ">Nikhil Karnad</a>,
              <a href="https://scholar.google.com/citations?user=BxqV_RsAAAAJ">Qiurui He</a>,
              <strong>Jonathan T. Barron</strong>,
              <a href="https://ai.google/research/people/105641/">Dillon Sharlet</a>,
              <a href="http://www.geisswerks.com/">Ryan Geiss</a>,
              <a href="https://people.csail.mit.edu/hasinoff/">Samuel W. Hasinoff</a>,
              <a href="https://scholar.google.com/citations?user=2jXxOYQAAAAJ">Yael Pritch</a>,
              <a href="http://graphics.stanford.edu/~levoy/">Marc Levoy</a>
              <br>
              <em>SIGGRAPH Asia</em>, 2019
              <br>
              <a href="https://github.com/google/night-sight/tree/master/docs">project page</a>
              <br>
              <p></p>
              <p>By rethinking metering, white balance, and tone mapping, we can take pictures in places too dark for humans to see clearly.</p>
            </td>
          </tr>
          
          <tr onmouseout="font_stop()" onmouseover="font_start()">
            <td style="padding:20px;width:25%;vertical-align:middle">
              <div class="one">
                <div class="two" id='font_image'><img src='images/font_after.png'></div>
                <img src='images/font_before.png'>
              </div>
              <script type="text/javascript">
                function font_start() {
                  document.getElementById('font_image').style.opacity = "1";
                }

                function font_stop() {
                  document.getElementById('font_image').style.opacity = "0";
                }
                font_stop()
              </script>
            </td>
            <td style="padding:20px;width:75%;vertical-align:middle">
              <a href="https://arxiv.org/abs/1910.00748">
                <papertitle>A Deep Factorization of Style and Structure in Fonts</papertitle>
              </a>
              <br>
              <a href="http://www.cs.cmu.edu/~asrivats/">Nikita Srivatsan</a>,
              <strong>Jonathan T. Barron</strong>,
              <a href="https://people.eecs.berkeley.edu/~klein/">Dan Klein</a>,
              <a href="http://cseweb.ucsd.edu/~tberg/">Taylor Berg-Kirkpatrick</a>
              <br>
              <em>EMNLP</em>, 2019 &nbsp <font color="red"><strong>(Oral Presentation)</strong></font>
              <br>
              <p></p>
              <p>Variational auto-encoders can be used to disentangle a characters style from its content.</p>
            </td>
          </tr>
          
          <tr onmouseout="dpzlearn_stop()" onmouseover="dpzlearn_start()">
            <td style="padding:20px;width:25%;vertical-align:middle">
              <div class="one">
                <div class="two" id='dpzlearn_image'><img src='images/dpzlearn_after.jpg'></div>
                <img src='images/dpzlearn_before.jpg'>
              </div>
              <script type="text/javascript">
                function dpzlearn_start() {
                  document.getElementById('dpzlearn_image').style.opacity = "1";
                }

                function dpzlearn_stop() {
                  document.getElementById('dpzlearn_image').style.opacity = "0";
                }
                dpzlearn_stop()
              </script>
            </td>
            <td style="padding:20px;width:75%;vertical-align:middle">
              <a href="https://arxiv.org/abs/1904.05822">
                <papertitle>Learning Single Camera Depth Estimation using Dual-Pixels</papertitle>
              </a>
              <br>
              <a href="http://rahuldotgarg.appspot.com/">Rahul Garg</a>,
              <a href="http://nealwadhwa.com">Neal Wadhwa</a>,
              <a href="">Sameer Ansari,</a>,
              <strong>Jonathan T. Barron</strong>
              <br>
              <em>ICCV</em>, 2019 &nbsp <font color="red"><strong>(Oral Presentation)</strong></font>
              <br>
              <a href="https://github.com/google-research/google-research/tree/master/dual_pixels">code</a> /
              <a href="data/GargICCV2019.bib">bibtex</a>
              <p></p>
              <p>Considering the optics of dual-pixel image sensors improves monocular depth estimation techniques.</p>
            </td>
          </tr>
          
          <tr onmouseout="porlight_stop()" onmouseover="porlight_start()">
            <td style="padding:20px;width:25%;vertical-align:middle">
              <div class="one">
                <div class="two" id='porlight_image'><img src='images/porlight_after.jpg'></div>
                <img src='images/porlight_before.jpg'>
              </div>
              <script type="text/javascript">
                function porlight_start() {
                  document.getElementById('porlight_image').style.opacity = "1";
                }

                function porlight_stop() {
                  document.getElementById('porlight_image').style.opacity = "0";
                }
                porlight_stop()
              </script>
            </td>
            <td style="padding:20px;width:75%;vertical-align:middle">
              <a href="http://cseweb.ucsd.edu/~viscomp/projects/SIG19PortraitRelighting/">
                <papertitle>Single Image Portrait Relighting</papertitle>
              </a>
              <br>
              <a href="http://kevinkingo.com/">Tiancheng Sun</a>,
              <strong>Jonathan T. Barron</strong>,
              <a href="https://ai.google/research/people/105312/">Yun-Ta Tsai</a>,
              <a href="https://cseweb.ucsd.edu/~zex014/">Zexiang Xu</a>, Xueming Yu,
              <a href="http://ict.usc.edu/profile/graham-fyffe/">Graham Fyffe</a>, Christoph Rhemann, Jay Busch,
              <a href="https://www.pauldebevec.com/">Paul Debevec</a>,
              <a href="https://cseweb.ucsd.edu/~ravir/">Ravi Ramamoorthi</a>
              <br>
              <em>SIGGRAPH</em>, 2019
              <br>
              <a href="http://cseweb.ucsd.edu/~viscomp/projects/SIG19PortraitRelighting/">project page</a> / 
              <a href="https://arxiv.org/abs/1905.00824">arxiv</a> / 
              <a href="https://www.youtube.com/watch?v=yxhGWds_g4I">video</a> /
              <a href="https://petapixel.com/2019/07/16/researchers-developed-an-ai-that-can-relight-portraits-after-the-fact/">press</a> /
              <a href="data/SunSIGGRAPH2019.bib">bibtex</a>
              <br>
              <p></p>
              <p>Training a neural network on light stage scans and environment maps produces an effective relighting method.</p>
            </td>
          </tr>

          <tr onmouseout="loss_stop()" onmouseover="loss_start()" bgcolor="#ffffd0">
            <td style="padding:20px;width:25%;vertical-align:middle">
              <div class="one">
                <div class="two" id='loss_image'><img src='images/loss_after.png'></div>
                <img src='images/loss_before.png'>
              </div>
              <script type="text/javascript">
                function loss_start() {
                  document.getElementById('loss_image').style.opacity = "1";
                }

                function loss_stop() {
                  document.getElementById('loss_image').style.opacity = "0";
                }
                loss_stop()
              </script>
            </td>
            <td style="padding:20px;width:75%;vertical-align:middle">
              <a href="https://drive.google.com/open?id=1xpZ0fL9h1y9RfcTyPgVkxUrF3VwdkBvq">
                <papertitle>A General and Adaptive Robust Loss Function</papertitle>
              </a>
              <br>
              <strong>Jonathan T. Barron</strong>
              <br>
              <em>CVPR</em>, 2019 &nbsp <font color="red"><strong>(Oral Presentation, Best Paper Award Finalist)</strong></font>
              <br>
              <a href="https://arxiv.org/abs/1701.03077">arxiv</a> /
              <a href="https://drive.google.com/open?id=1HNveL7xSNh6Ss7sxLK8Mw2L1Fc-rRhL4">supplement</a> /
              <a href="https://youtu.be/BmNKbnF69eY">video</a> /
              <a href="https://www.youtube.com/watch?v=4IInDT_S0ow&t=37m22s">talk</a> / 
              <a href="https://drive.google.com/file/d/1GzRYRIfLHvNLT_QwjHoBjHkBbs3Nbf0x/view?usp=sharing">slides</a> / 
              code: <a href="https://github.com/google-research/google-research/tree/master/robust_loss">TF</a>, <a href="https://github.com/google-research/google-research/tree/master/robust_loss_jax">JAX</a>, <a href="https://github.com/jonbarron/robust_loss_pytorch">pytorch</a> /
              <a href="data/BarronCVPR2019_reviews.txt">reviews</a> /
              <a href="data/BarronCVPR2019.bib">bibtex</a>
              <p></p>
              <p>A single robust loss function is a superset of many other common robust loss functions, and allows training to automatically adapt the robustness of its own loss.</p>
            </td>
          </tr>

          <tr onmouseout="mpi_stop()" onmouseover="mpi_start()">
            <td style="padding:20px;width:25%;vertical-align:middle">
              <div class="one">
                <div class="two" id='mpi_image'><img src='images/mpi_after.jpg'></div>
                <img src='images/mpi_before.jpg'>
              </div>
              <script type="text/javascript">
                function mpi_start() {
                  document.getElementById('mpi_image').style.opacity = "1";
                }

                function mpi_stop() {
                  document.getElementById('mpi_image').style.opacity = "0";
                }
                mpi_stop()
              </script>
            </td>
            <td style="padding:20px;width:75%;vertical-align:middle">
              <a href="https://drive.google.com/file/d/1TU5L6fnt4Kd49IUOU7aNxor5NIgdHuNG/view?usp=sharing">
                <papertitle>Pushing the Boundaries of View Extrapolation with Multiplane Images</papertitle>
              </a>
              <br>
              <a href="https://people.eecs.berkeley.edu/~pratul/">Pratul P. Srinivasan</a>, Richard Tucker,
              <strong>Jonathan T. Barron</strong>,
              <a href="http://cseweb.ucsd.edu/~ravir/">Ravi Ramamoorthi</a>,
              <a href="http://graphics.stanford.edu/~renng/">Ren Ng</a>,
              <a href="https://www.cs.cornell.edu/~snavely/">Noah Snavely</a>
              <br>
              <em>CVPR</em>, 2019 &nbsp <font color="red"><strong>(Oral Presentation, Best Paper Award Finalist)</strong></font>
              <br>
              <a href="https://drive.google.com/file/d/1GUW_n-BAn9Q4VntEA_OTHNJiHO7XfC62/view?usp=sharing">supplement</a> /
              <a href="https://www.youtube.com/watch?v=aJqAaMNL2m4">video</a> /
              <a href="data/SrinivasanCVPR2019.bib">bibtex</a>
              <p></p>
              <p>View extrapolation with multiplane images works better if you reason about disocclusions and disparity sampling frequencies.</p>
            </td>
          </tr>

          <tr onmouseout="unprocessing_stop()" onmouseover="unprocessing_start()">
            <td style="padding:20px;width:25%;vertical-align:middle">
              <div class="one">
                <div class="two" id='unprocessing_image'><img src='images/unprocessing_after.jpg'></div>
                <img src='images/unprocessing_before.jpg'>
              </div>
              <script type="text/javascript">
                function unprocessing_start() {
                  document.getElementById('unprocessing_image').style.opacity = "1";
                }

                function unprocessing_stop() {
                  document.getElementById('unprocessing_image').style.opacity = "0";
                }
                unprocessing_stop()
              </script>
            </td>
            <td style="padding:20px;width:75%;vertical-align:middle">
              <a href="https://drive.google.com/file/d/1H0Wtd--un2JN76dUJN8iC9fWfkA16n8D/view?usp=sharing">
                <papertitle>Unprocessing Images for Learned Raw Denoising</papertitle>
              </a>
              <br>
              <a href="http://timothybrooks.com/">Tim Brooks</a>,
              <a href="https://bmild.github.io/">Ben Mildenhall</a>,
              <a href="https://people.csail.mit.edu/tfxue/">Tianfan Xue</a>,
              <a href="http://people.csail.mit.edu/jiawen/">Jiawen Chen</a>,
              <a href="http://www.dsharlet.com/">Dillon Sharlet</a>,
              <strong>Jonathan T. Barron</strong>
              <br>
              <em>CVPR</em>, 2019 &nbsp <font color="red"><strong>(Oral Presentation)</strong></font>
              <br>
              <a href="https://arxiv.org/abs/1811.11127">arxiv</a> /
              <a href="http://timothybrooks.com/tech/unprocessing/">project page</a> /
              <a href="https://github.com/google-research/google-research/tree/master/unprocessing">code</a> / 
              <a href="data/BrooksCVPR2019.bib">bibtex</a>
              <p></p>
              <p>We can learn a better denoising model by processing and unprocessing images the same way a camera does.</p>
            </td>
          </tr>

          <tr onmouseout="motionblur_stop()" onmouseover="motionblur_start()">
            <td style="padding:20px;width:25%;vertical-align:middle">
              <div class="one">
                <div class="two" id='motionblur_image'><img src='images/motionblur_after.jpg'></div>
                <img src='images/motionblur_before.jpg'>
              </div>
              <script type="text/javascript">
                function motionblur_start() {
                  document.getElementById('motionblur_image').style.opacity = "1";
                }

                function motionblur_stop() {
                  document.getElementById('motionblur_image').style.opacity = "0";
                }
                motionblur_stop()
              </script>
            </td>
            <td style="padding:20px;width:75%;vertical-align:middle">
              <a href="https://drive.google.com/file/d/1hWpA4f6iLVcOkZI3zEAAWKARSQhnVgbY/view?usp=sharing">
                <papertitle>Learning to Synthesize Motion Blur</papertitle>
              </a>
              <br>
              <a href="http://timothybrooks.com/">Tim Brooks</a>,
              <strong>Jonathan T. Barron</strong>
              <br>
              <em>CVPR</em>, 2019 &nbsp <font color="red"><strong>(Oral Presentation)</strong></font>
              <br>
              <a href="https://arxiv.org/abs/1811.11745">arxiv</a> /
              <a href="https://drive.google.com/file/d/1dUQwBMmQdYYIP0zHR_nDQY-uQbaMdcSN/view?usp=sharing">supplement</a> /
              <a href="http://timothybrooks.com/tech/motion-blur/">project page</a> /
              <a href="https://www.youtube.com/watch?v=8T1jjSz-2V8">video</a> /
              <a href="https://github.com/google-research/google-research/tree/master/motion_blur">code</a> / 
              <a href="data/BrooksBarronCVPR2019.bib">bibtex</a>
              <p></p>
              <p>Frame interpolation techniques can be used to train a network that directly synthesizes linear blur kernels.</p>
            </td>
          </tr>

          <tr onmouseout="darkflash_stop()" onmouseover="darkflash_start()">
            <td style="padding:20px;width:25%;vertical-align:middle">
              <div class="one">
                <div class="two" id='darkflash_image'><img src='images/darkflash_after.png'></div>
                <img src='images/darkflash_before.png'>
              </div>
              <script type="text/javascript">
                function darkflash_start() {
                  document.getElementById('darkflash_image').style.opacity = "1";
                }

                function darkflash_stop() {
                  document.getElementById('darkflash_image').style.opacity = "0";
                }
                darkflash_stop()
              </script>
            </td>
            <td style="padding:20px;width:75%;vertical-align:middle">
              <a href="https://arxiv.org/abs/1901.01370">
                <papertitle>Stereoscopic Dark Flash for Low-light Photography</papertitle>
              </a>
              <br>
              <a href="https://www.andrew.cmu.edu/user/jianwan2/">Jian Wang</a>,
              <a href="https://people.csail.mit.edu/tfxue/">Tianfan Xue</a>,
              <strong>Jonathan T. Barron</strong>,
              <a href="http://people.csail.mit.edu/jiawen/">Jiawen Chen</a>
              <br>
              <em>ICCP</em>, 2019
              <br>
              <p></p>
              <p>
                By making one camera in a stereo pair hyperspectral we can multiplex dark flash pairs in space instead of time.
              </p>
            </td>
          </tr>

          <tr onmouseout="motionstereo_stop()" onmouseover="motionstereo_start()">
            <td style="padding:20px;width:25%;vertical-align:middle">
              <div class="one">
                <div class="two" id='motionstereo_image'><img src='images/motionstereo_after.png'></div>
                <img src='images/motionstereo_before.png'>
              </div>
              <script type="text/javascript">
                function motionstereo_start() {
                  document.getElementById('motionstereo_image').style.opacity = "1";
                }

                function motionstereo_stop() {
                  document.getElementById('motionstereo_image').style.opacity = "0";
                }
                motionstereo_stop()
              </script>
            </td>
            <td style="padding:20px;width:75%;vertical-align:middle">
              <a href="https://drive.google.com/file/d/1AABFJ3NgD5DAo5JEpEjWZrcQNzjZnvW9/view?usp=sharing">
                <papertitle>Depth from Motion for Smartphone AR</papertitle>
              </a>
              <br>
              <a href="https://www.linkedin.com/in/valentinjulien/">Julien Valentin</a>,
              <a href="https://www.linkedin.com/in/adarshkowdle/">Adarsh Kowdle</a>,
              <strong>Jonathan T. Barron</strong>, <a href="http://nealwadhwa.com">Neal Wadhwa</a>, and others
              <br>
              <em>SIGGRAPH Asia</em>, 2018
              <br>
              <a href="https://github.com/jonbarron/planar_filter">planar filter toy code</a> / 
              <a href="data/Valentin2018.bib">bibtex</a>
              <p></p>
              <p>Depth cues from camera motion allow for real-time occlusion effects in augmented reality applications.</p>
            </td>
          </tr>

          <tr onmouseout="portrait_stop()" onmouseover="portrait_start()">
            <td style="padding:20px;width:25%;vertical-align:middle">
              <div class="one">
                <div class="two" id='portrait_image'><img src='images/portrait_after.jpg'></div>
                <img src='images/portrait_before.jpg'>
              </div>
              <script type="text/javascript">
                function portrait_start() {
                  document.getElementById('portrait_image').style.opacity = "1";
                }

                function portrait_stop() {
                  document.getElementById('portrait_image').style.opacity = "0";
                }
                portrait_stop()
              </script>
            </td>
            <td style="padding:20px;width:75%;vertical-align:middle">
              <a href="https://drive.google.com/file/d/13i6DlS9UhGVKmwslLUFnKBwdxFRVQeQj/view?usp=sharing">
                <papertitle>Synthetic Depth-of-Field with a Single-Camera Mobile Phone</papertitle>
              </a>
              <br>
              <a href="http://nealwadhwa.com">Neal Wadhwa</a>,
              <a href="http://rahuldotgarg.appspot.com/">Rahul Garg</a>,
              <a href="http://graphics.stanford.edu/~dejacobs/">David E. Jacobs</a>, Bryan E. Feldman, Nori Kanazawa, Robert Carroll,
              <a href="http://www.cs.cmu.edu/~ymovshov/">Yair Movshovitz-Attias</a>,
              <strong>Jonathan T. Barron</strong>, Yael Pritch,
              <a href="http://graphics.stanford.edu/~levoy/">Marc Levoy</a>
              <br>
              <em>SIGGRAPH</em>, 2018
              <br>
              <a href="https://arxiv.org/abs/1806.04171">arxiv</a> /
              <a href="https://ai.googleblog.com/2017/10/portrait-mode-on-pixel-2-and-pixel-2-xl.html">blog post</a> /
              <a href="data/Wadhwa2018.bib">bibtex</a>
              <p></p>
              <p>Dual pixel cameras and semantic segmentation algorithms can be used for shallow depth of field effects.</p>
              <p>This system is the basis for "Portrait Mode" on the Google Pixel 2 smartphones</p>
            </td>
          </tr>

          <tr onmouseout="aperture_stop()" onmouseover="aperture_start()">
            <td style="padding:20px;width:25%;vertical-align:middle">
              <div class="one">
                <div class="two" id='aperture_image'><img src='images/aperture_after.jpg'></div>
                <img src='images/aperture_before.jpg'>
              </div>
              <script type="text/javascript">
                function aperture_start() {
                  document.getElementById('aperture_image').style.opacity = "1";
                }

                function aperture_stop() {
                  document.getElementById('aperture_image').style.opacity = "0";
                }
                aperture_stop()
              </script>
            </td>
            <td style="padding:20px;width:75%;vertical-align:middle">
              <a href="https://drive.google.com/file/d/1MpvxcW7OTJP321QL_q4ZLQ8D653bZZzy/view?usp=sharing">
                <papertitle>Aperture Supervision for Monocular Depth Estimation</papertitle>
              </a>
              <br>
              <a href="https://people.eecs.berkeley.edu/~pratul/">Pratul P. Srinivasan</a>,
              <a href="http://rahuldotgarg.appspot.com/">Rahul Garg</a>,
              <a href="http://nealwadhwa.com">Neal Wadhwa</a>,
              <a href="http://graphics.stanford.edu/~renng/">Ren Ng</a>,
              <strong>Jonathan T. Barron</strong>
              <br>
              <em>CVPR</em>, 2018
              <br>
              <a href="https://github.com/google/aperture_supervision">code</a> /
              <a href="data/Srinivasan2018.bib">bibtex</a>
              <p></p>
              <p>Varying a camera's aperture provides a supervisory signal that can teach a neural network to do monocular depth estimation.</p>
            </td>
          </tr>

          <tr onmouseout="deepburst_stop()" onmouseover="deepburst_start()">
            <td style="padding:20px;width:25%;vertical-align:middle">
              <div class="one">
                <div class="two" id='deepburst_image'><img src='images/deepburst_after.png'></div>
                <img src='images/deepburst_before.png'>
              </div>
              <script type="text/javascript">
                function deepburst_start() {
                  document.getElementById('deepburst_image').style.opacity = "1";
                }

                function deepburst_stop() {
                  document.getElementById('deepburst_image').style.opacity = "0";
                }
                deepburst_stop()
              </script>
            </td>
            <td style="padding:20px;width:75%;vertical-align:middle">
              <a href="https://drive.google.com/file/d/1GAH8ijyZ7GnoBnQFANEzdXinHrE4vvXn/view?usp=sharing">
                <papertitle>Burst Denoising with Kernel Prediction Networks</papertitle>
              </a>
              <br>
              <a href="https://bmild.github.io/">Ben Mildenhall</a>,
              <strong>Jonathan T. Barron</strong>,
              <a href="http://people.csail.mit.edu/jiawen/">Jiawen Chen</a>,
              <a href="http://www.dsharlet.com/">Dillon Sharlet</a>,
              <a href="http://graphics.stanford.edu/~renng/">Ren Ng</a>, Robert Carroll
              <br>
              <em>CVPR</em>, 2018 &nbsp <font color=#FF8080><strong>(Spotlight)</strong></font>
              <br>
              <a href="https://drive.google.com/file/d/1aqk3Q-L2spjLZh2yRWKUWIDcZkGjQ7US/view?usp=sharing">supplement</a> /
              <a href="https://github.com/google/burst-denoising">code</a> /
              <a href="data/Mildenhall2018.bib">bibtex</a>
              <p></p>
              <p>We train a network to predict linear kernels that denoise noisy bursts from cellphone cameras.</p>
            </td>
          </tr>

          <tr onmouseout="friendly_stop()" onmouseover="friendly_start()">
            <td style="padding:20px;width:25%;vertical-align:middle">
              <div class="one">
                <div class="two" id='friendly_image'><img src='images/friendly_after.png'></div>
                <img src='images/friendly_before.png'>
              </div>
              <script type="text/javascript">
                function friendly_start() {
                  document.getElementById('friendly_image').style.opacity = "1";
                }

                function friendly_stop() {
                  document.getElementById('friendly_image').style.opacity = "0";
                }
                friendly_stop()
              </script>
            </td>
            <td style="padding:20px;width:75%;vertical-align:middle">
              <a href="https://drive.google.com/file/d/1w_0djhL0QgC_fbehnJ0c-J23_kW_420p/view?usp=sharing">
                <papertitle>A Hardware-Friendly Bilateral Solver for Real-Time Virtual Reality Video</papertitle>
              </a>
              <br>
              <a href="https://homes.cs.washington.edu/~amrita/">Amrita Mazumdar</a>, <a href="http://homes.cs.washington.edu/~armin/">Armin Alaghi</a>, <strong>Jonathan T. Barron</strong>, <a href="https://www.cs.unc.edu/~gallup/">David Gallup</a>, <a href="https://homes.cs.washington.edu/~luisceze/">Luis Ceze</a>, <a href="https://homes.cs.washington.edu/~oskin/">Mark Oskin</a>, <a href="http://homes.cs.washington.edu/~seitz/">Steven M. Seitz</a>
              <br>
              <em>High-Performance Graphics (HPG)</em>, 2017
              <br>
              <a href="https://sampa.cs.washington.edu/projects/vr-hw.html">project page</a>
              <p></p>
              <p>A reformulation of the bilateral solver can be implemented efficiently on GPUs and FPGAs.</p>
            </td>
          </tr>

          <tr onmouseout="hdrnet_stop()" onmouseover="hdrnet_start()">
            <td style="padding:20px;width:25%;vertical-align:middle">
              <div class="one">
                <div class="two" id='hdrnet_image'><img src='images/hdrnet_after.jpg'></div>
                <img src='images/hdrnet_before.jpg'>
              </div>
              <script type="text/javascript">
                function hdrnet_start() {
                  document.getElementById('hdrnet_image').style.opacity = "1";
                }

                function hdrnet_stop() {
                  document.getElementById('hdrnet_image').style.opacity = "0";
                }
                hdrnet_stop()
              </script>
            </td>
            <td style="padding:20px;width:75%;vertical-align:middle">
              <a href="https://drive.google.com/file/d/1jQY3CTMnLX7PeGUzYLso9H1eCsZyWbwg/view?usp=sharing">
                <papertitle>Deep Bilateral Learning for Real-Time Image Enhancement</papertitle>
              </a>
              <br>
              <a href="http://www.mgharbi.com">Micha&euml;l Gharbi</a>, <a href="http://people.csail.mit.edu/jiawen/">Jiawen Chen</a>, <strong>Jonathan T. Barron</strong>, <a href="https://people.csail.mit.edu/hasinoff/">Samuel W. Hasinoff</a>, <a href="http://people.csail.mit.edu/fredo/">Fr&eacute;do Durand </a>
              <br>
              <em>SIGGRAPH</em>, 2017
              <br>
              <a href="https://groups.csail.mit.edu/graphics/hdrnet/">project page</a> /
              <a href="https://www.youtube.com/watch?v=GAe0qKKQY_I">video</a> /
              <a href="data/GharbiSIGGRAPH2017.bib">bibtex</a> /
              <a href="http://news.mit.edu/2017/automatic-image-retouching-phone-0802">p</a><a href="https://www.wired.com/story/googles-new-algorithm-perfects-photos-before-you-even-take-them/">r</a><a href="https://petapixel.com/2017/08/02/new-ai-can-retouch-photos-snap/">e</a><a href="https://www.theverge.com/2017/8/2/16082272/google-mit-retouch-photos-machine-learning">s</a><a href="http://gizmodo.com/clever-camera-app-uses-deep-learning-to-perfectly-retou-1797474282">s</a>
              <p></p>
              <p>By training a deep network in bilateral space we can learn a model for high-resolution and real-time image enhancement.</p>
            </td>
          </tr>

          <tr onmouseout="ffcc_stop()" onmouseover="ffcc_start()">
            <td style="padding:20px;width:25%;vertical-align:middle">
              <div class="one">
                <div class="two" id='ffcc_image'><img src='images/ffcc_after.jpg'></div>
                <img src='images/ffcc_before.jpg'>
              </div>
              <script type="text/javascript">
                function ffcc_start() {
                  document.getElementById('ffcc_image').style.opacity = "1";
                }

                function ffcc_stop() {
                  document.getElementById('ffcc_image').style.opacity = "0";
                }
                ffcc_stop()
              </script>
            </td>
            <td style="padding:20px;width:75%;vertical-align:middle">
              <a href="https://arxiv.org/abs/1611.07596">
                <papertitle>Fast Fourier Color Constancy</papertitle>
              </a>
              <br>
              <strong>Jonathan T. Barron</strong>,
              <a href="https://ai.google/research/people/105312/">Yun-Ta Tsai</a>,
              <br>
              <em>CVPR</em>, 2017
              <br>
              <a href="https://youtu.be/rZCXSfl13rY">video</a> /
              <a href="data/BarronTsaiCVPR2017.bib">bibtex</a> /
              <a href="https://github.com/google/ffcc">code</a> /
              <a href="https://drive.google.com/open?id=0B4nuwEMaEsnmWkJQMlFPSFNzbEk">output</a> /
              <a href="https://blog.google/products/photos/six-tips-make-your-photos-pop/">blog post</a> /
              <a href="https://9to5google.com/2017/03/03/google-photos-auto-white-balance/">p</a><a href="https://www.engadget.com/2017/03/03/google-photos-automatically-fixes-your-pictures-white-balance/">r</a><a href="https://lifehacker.com/google-photos-will-now-automatically-adjust-the-white-b-1793009155">e</a><a href="https://petapixel.com/2017/03/06/google-photos-will-now-automatically-white-balance-snapshots/">s</a><a href="http://www.theverge.com/2017/3/3/14800062/google-photos-auto-white-balance-android">s</a>
              <p></p>
              <p>Color space can be aliased, allowing white balance models to be learned and evaluated in the frequency domain. This improves accuracy by 13-20% and speed by 250-3000x.</p>
              <p>This technology is used by <a href="https://store.google.com/product/pixel_compare">Google Pixel</a>, <a href="https://photos.google.com/">Google Photos</a>, and <a href="https://www.google.com/maps">Google Maps</a>.</p>
            </td>
          </tr>

          <tr onmouseout="jump_stop()" onmouseover="jump_start()" bgcolor="#ffffd0">
            <td style="padding:20px;width:25%;vertical-align:middle">
              <div class="one">
                <div class="two" id='jump_image'><img src='images/jump_anim.gif'></div>
                <img src='images/jump_still.png'>
              </div>
              <script type="text/javascript">
                function jump_start() {
                  document.getElementById('jump_image').style.opacity = "1";
                }

                function jump_stop() {
                  document.getElementById('jump_image').style.opacity = "0";
                }
                jump_stop()
              </script>
            </td>
            <td style="padding:20px;width:75%;vertical-align:middle">
              <a href="https://drive.google.com/file/d/1RBnTrtzqmuO8uj3GQaR5vBJZjIC3Jxjn/view?usp=sharing">
                <papertitle>Jump: Virtual Reality Video</papertitle>
              </a>
              <br>
              <a href="http://mi.eng.cam.ac.uk/~ra312/">Robert Anderson</a>, <a href="https://www.cs.unc.edu/~gallup/">David Gallup</a>, <strong>Jonathan T. Barron</strong>, <a href="https://mediatech.aalto.fi/~janne/index.php">Janne Kontkanen</a>, <a href="https://www.cs.cornell.edu/~snavely/">Noah Snavely</a>, <a href="http://carlos-hernandez.org/">Carlos Hern&aacutendez</a>, <a href="https://homes.cs.washington.edu/~sagarwal/">Sameer Agarwal</a>, <a href="https://homes.cs.washington.edu/~seitz/">Steven M Seitz</a>
              <br>
              <em>SIGGRAPH Asia</em>, 2016
              <br>
              <a href="https://drive.google.com/file/d/11D4eCDXqqFTtZT0WS2COJE0hsAN3QEww/view?usp=sharing">supplement</a> /
              <a href="https://www.youtube.com/watch?v=O0qUYynupTI">video</a> /
              <a href="data/Anderson2016.bib">bibtex</a> /
              <a href="https://blog.google/products/google-vr/jump-using-omnidirectional-stereo-vr-video/">blog post</a>
              <p></p>
              <p>Using computer vision and a ring of cameras, we can make video for virtual reality headsets that is both stereo and 360&deg;.</p>
              <p>This technology is used by <a href="https://vr.google.com/jump/">Jump</a>. </p>
            </td>
          </tr>

          <tr onmouseout="hdrp_stop()" onmouseover="hdrp_start()">
            <td style="padding:20px;width:25%;vertical-align:middle">
              <div class="one">
                <div class="two" id='hdrp_image'><img src='images/hdrp_after.jpg'></div>
                <img src='images/hdrp_before.jpg'>
              </div>
              <script type="text/javascript">
                function hdrp_start() {
                  document.getElementById('hdrp_image').style.opacity = "1";
                }

                function hdrp_stop() {
                  document.getElementById('hdrp_image').style.opacity = "0";
                }
                hdrp_stop()
              </script>
            </td>
            <td style="padding:20px;width:75%;vertical-align:middle">
              <a href="https://drive.google.com/file/d/1SSSmVHWbMQ7sZMOredSVWVJXbXobkyzA/view?usp=sharing">
                <papertitle>Burst Photography for High Dynamic Range and Low-Light Imaging on Mobile Cameras</papertitle>
              </a>
              <br>
              <a href="http://people.csail.mit.edu/hasinoff/">Samuel W. Hasinoff</a>, <a href="http://www.dsharlet.com/">Dillon Sharlet</a>, <a href="http://www.geisswerks.com/">Ryan Geiss</a>, <a href="http://people.csail.mit.edu/abadams/">Andrew Adams</a>, <strong>Jonathan T. Barron</strong>, Florian Kainz, <a href="http://people.csail.mit.edu/jiawen/">Jiawen Chen</a>, <a href="http://graphics.stanford.edu/~levoy/">Marc Levoy</a>
              <br>
              <em>SIGGRAPH Asia</em>, 2016
              <br>
              <a href="http://hdrplusdata.org/">project page</a> /
              <a href="https://drive.google.com/open?id=15EUuSDi1BtHUgQCaiooVrD44qYKIC3vx">supplement</a> /
              <a href="data/Hasinoff2016.bib">bibtex</a>
              <p></p>
              <p>Mobile phones can take beautiful photographs in low-light or high dynamic range environments by aligning and merging a burst of images.</p>
              <p>This technology is used by the <a href="https://research.googleblog.com/2014/10/hdr-low-light-and-high-dynamic-range.html">Nexus HDR+</a> feature.</p>
            </td>
          </tr>

          <tr onmouseout="bs_stop()" onmouseover="bs_start()" bgcolor="#ffffd0">
            <td style="padding:20px;width:25%;vertical-align:middle">
              <div class="one">
                <div class="two" id='bs_image'><img src='images/BS_after.jpg'></div>
                <img src='images/BS_before.jpg'>
              </div>
              <script type="text/javascript">
                function bs_start() {
                  document.getElementById('bs_image').style.opacity = "1";
                }

                function bs_stop() {
                  document.getElementById('bs_image').style.opacity = "0";
                }
                bs_stop()
              </script>
            </td>
            <td style="padding:20px;width:75%;vertical-align:middle">
              <a href="https://drive.google.com/file/d/1zFzCaFwkGK1EGmJ_KEqb-ZsRJhfUKN2S/view?usp=sharing">
                <papertitle>The Fast Bilateral Solver</papertitle>
              </a>
              <br>
              <strong>Jonathan T. Barron</strong>,
              <a href="https://cs.stanford.edu/~poole/">Ben Poole</a>
              <br>
              <em>ECCV</em>, 2016 &nbsp <font color="red"><strong>(Oral Presentation, Best Paper Honorable Mention)</strong></font>
              <br>
              <a href="http://arxiv.org/abs/1511.03296">arXiv</a> /
              <a href="https://drive.google.com/file/d/0B4nuwEMaEsnmdEREcjhlSXM2NGs/view?usp=sharing">supplement</a> /
              <a href="data/BarronPooleECCV2016.bib">bibtex</a> /
              <a href="http://videolectures.net/eccv2016_barron_bilateral_solver/">video (they messed up my slides, use &rarr;)</a> /
              <a href="https://drive.google.com/file/d/19x1AeN0PFus6Pjrd8nR-vCmJ6bNEefsC/view?usp=sharing">keynote</a> (or <a href="https://drive.google.com/file/d/1p9nduiymK9jUh7WfwlsMjBfW8RoNe_61/view?usp=sharing">PDF</a>) /
              <a href="https://github.com/poolio/bilateral_solver">code</a> /
              <a href="https://drive.google.com/file/d/0B4nuwEMaEsnmaDI3bm5VeDRxams/view?usp=sharing">depth super-res results</a> /
              <a href="data/BarronPooleECCV2016_reviews.txt">reviews</a>
              <p></p>
              <p>Our solver smooths things better than other filters and faster than other optimization algorithms, and you can backprop through it.</p>
            </td>
          </tr>

          <tr onmouseout="diverdi_stop()" onmouseover="diverdi_start()">
            <td style="padding:20px;width:25%;vertical-align:middle">
              <div class="one">
                <div class="two" id='diverdi_image'><img src='images/diverdi_after.jpg'></div>
                <img src='images/diverdi_before.jpg'>
              </div>
              <script type="text/javascript">
                function diverdi_start() {
                  document.getElementById('diverdi_image').style.opacity = "1";
                }

                function diverdi_stop() {
                  document.getElementById('diverdi_image').style.opacity = "0";
                }
                diverdi_stop()
              </script>
            </td>
            <td style="padding:20px;width:75%;vertical-align:middle">
              <a href="https://drive.google.com/file/d/1mmT-LuK_eBZsl3qp4-fAshEPdgfbgvNE/view?usp=sharing">
                <papertitle>Geometric Calibration for Mobile, Stereo, Autofocus Cameras</papertitle>
              </a>
              <br>
              <a href="http://www.stephendiverdi.com/">Stephen DiVerdi</a>,
              <strong>Jonathan T. Barron</strong>
              <br>
              <em>WACV</em>, 2016
              <br>
              <a href="data/Diverdi2016.bib">bibtex</a>
              <p></p>
              <p>Standard techniques for stereo calibration don't work for cheap mobile cameras.</p>
            </td>
          </tr>

          <tr onmouseout="dt_stop()" onmouseover="dt_start()">
            <td style="padding:20px;width:25%;vertical-align:middle">
              <div class="one">
                <div class="two" id='dt_image'><img src='images/DT_edge.jpg'></div>
                <img src='images/DT_image.jpg'>
              </div>
              <script type="text/javascript">
                function dt_start() {
                  document.getElementById('dt_image').style.opacity = "1";
                }

                function dt_stop() {
                  document.getElementById('dt_image').style.opacity = "0";
                }
                dt_stop()
              </script>
            </td>
            <td style="padding:20px;width:75%;vertical-align:middle">
              <a href="https://drive.google.com/file/d/178Xj2PZ1w6hZJpucU-TiZOoCemJmvsVQ/view?usp=sharing">
                <papertitle>Semantic Image Segmentation with Task-Specific Edge Detection Using CNNs and a Discriminatively Trained Domain Transform</papertitle>
              </a>
              <br>
              <em>CVPR</em>, 2016
              <br>
              <a href="http://liangchiehchen.com/">Liang-Chieh Chen</a>, <strong>Jonathan T. Barron</strong>, <a href="http://ttic.uchicago.edu/~gpapan/">George Papandreou</a>, <a href="http://www.cs.ubc.ca/~murphyk/">Kevin Murphy</a>, <a href="http://www.stat.ucla.edu/~yuille/">Alan L. Yuille</a>
              <br>
              <a href="data/Chen2016.bib">bibtex</a> /
              <a href="http://liangchiehchen.com/projects/DeepLab.html">project page</a> /
              <a href="https://bitbucket.org/aquariusjay/deeplab-public-ver2">code</a>
              <p></p>
              <p>By integrating an edge-aware filter into a convolutional neural network we can learn an edge-detector while improving semantic segmentation.</p>
            </td>
          </tr>

          <tr onmouseout="ccc_stop()" onmouseover="ccc_start()" bgcolor="#ffffd0">
            <td style="padding:20px;width:25%;vertical-align:middle">
              <div class="one">
                <div class="two" id='ccc_image'><img src='images/ccc_after.jpg'></div>
                <img src='images/ccc_before.jpg'>
              </div>
              <script type="text/javascript">
                function ccc_start() {
                  document.getElementById('ccc_image').style.opacity = "1";
                }

                function ccc_stop() {
                  document.getElementById('ccc_image').style.opacity = "0";
                }
                ccc_stop()
              </script>
            </td>
            <td style="padding:20px;width:75%;vertical-align:middle">
              <a href="https://drive.google.com/file/d/1id74VNDL8ACrrWf6vYgN2M4kS8gd4n7w/view?usp=sharing">
                <papertitle>Convolutional Color Constancy</papertitle>
              </a>
              <br>
              <strong>Jonathan T. Barron</strong>
              <br>
              <em>ICCV</em>, 2015
              <br>
              <a href="https://drive.google.com/file/d/1vO3sVOMihmpNqsuASeR46Y_iME0lOANR/view?usp=sharing">supplement</a> / <a href="data/BarronICCV2015.bib">bibtex</a> / <a href="https://youtu.be/saHwKY9rfx0">video</a> (or <a href="https://drive.google.com/file/d/0B4nuwEMaEsnmalBNUzlENUJSVDg/view?usp=sharing">mp4</a>)
              <p></p>
              <p>By framing white balance as a chroma localization task we can discriminatively learn a color constancy model that beats the state-of-the-art by 40%.</p>
            </td>
          </tr>

          <tr>
            <td style="padding:20px;width:25%;vertical-align:middle">
              <img src='images/Shelhamer2015.jpg'>
            </td>
            <td style="padding:20px;width:75%;vertical-align:middle">
              <a href="https://drive.google.com/file/d/1stygV71uBruD7Ck9CaAQr7nREvr3DtUL/view?usp=sharing">
                <papertitle>Scene Intrinsics and Depth from a Single Image</papertitle>
              </a>
              <br>
              <a href="http://imaginarynumber.net/">Evan Shelhamer</a>, <strong>Jonathan T. Barron</strong>, <a href="http://www.eecs.berkeley.edu/%7Etrevor/">Trevor Darrell</a>
              <br>
              <em>ICCV Workshop</em>, 2015
              <br>
              <a href="data/Shelhamer2015.bib">bibtex</a>
              <p></p>
              <p>The monocular depth estimates produced by fully convolutional networks can be used to inform intrinsic image estimation.</p>
            </td>
          </tr>

          <tr bgcolor="#ffffd0" onmouseout="defocus_stop()" onmouseover="defocus_start()">
            <td style="padding:20px;width:25%;vertical-align:middle">
              <div id='lens_blurry' class='hidden'><img src="images/BarronCVPR2015_anim.gif"></div>
              <div id='lens_sharp'>
                <a href="images/BarronCVPR2015_anim.gif"><img src="images/BarronCVPR2015_still.jpg"></a>
              </div>
              <script type="text/javascript">
                function defocus_start() {
                  document.getElementById('lens_blurry').style.display = 'inline';
                  document.getElementById('lens_sharp').style.display = 'none';
                }

                function defocus_stop() {
                  document.getElementById('lens_blurry').style.display = 'none';
                  document.getElementById('lens_sharp').style.display = 'inline';
                }
                defocus_stop()
              </script>
            </td>
            <td style="padding:20px;width:75%;vertical-align:middle">
              <a href="https://drive.google.com/file/d/1R4RdaBZIs-uJobhIFs9yKf3jIsaHQNH0/view?usp=sharing">
                <papertitle>Fast Bilateral-Space Stereo for Synthetic Defocus</papertitle>
              </a>
              <br>
              <strong>Jonathan T. Barron</strong>, <a href="http://people.csail.mit.edu/abadams/">Andrew Adams</a>, <a href="http://people.csail.mit.edu/yichangshih/">YiChang Shih</a>, <a href="http://carlos-hernandez.org/">Carlos Hern&aacutendez</a>
              <br>
              <em>CVPR</em>, 2015 &nbsp <font color="red"><strong>(Oral Presentation)</strong></font>
              <br>
              <a href="https://drive.google.com/file/d/125qgMdqeT1vojMIijIKcOF099LjUgUOL/view?usp=sharing">abstract</a> /
              <a href="https://drive.google.com/file/d/1HGGvVOGxmPjvgdK5q3UD1Qb5Nttg6kq9/view?usp=sharing">supplement</a> /
              <a href="data/BarronCVPR2015.bib">bibtex</a> /
              <a href="http://techtalks.tv/talks/fast-bilateral-space-stereo-for-synthetic-defocus/61624/">talk</a> /
              <a href="https://drive.google.com/file/d/0B4nuwEMaEsnmSzZZdUJSMllSUkE/view?usp=sharing">keynote</a> (or <a href="https://drive.google.com/open?id=0B4nuwEMaEsnmZ1ZXUzBCWDJYeFU">PDF</a>)
              <p></p>
              <p>By embedding a stereo optimization problem in "bilateral-space" we can very quickly solve for an edge-aware depth map, letting us render beautiful depth-of-field effects.</p>
              <p>This technology is used by the <a href="http://googleresearch.blogspot.com/2014/04/lens-blur-in-new-google-camera-app.html">Google Camera "Lens Blur"</a> feature. </p>
            </td>
          </tr>

          <tr>
            <td style="padding:20px;width:25%;vertical-align:middle">
              <img src="images/PABMM2015.jpg" alt="PontTuset" width="160" style="border-style: none">
            </td>
            <td width="75%" valign="middle">
              <a href="https://arxiv.org/abs/1503.00848" id="MCG_journal">
                <papertitle>Multiscale Combinatorial Grouping for Image Segmentation and Object Proposal Generation</papertitle>
              </a>
              <br>
              <a href="http://imatge.upc.edu/web/people/jordi-pont-tuset">Jordi Pont-Tuset</a>, <a href="http://www.cs.berkeley.edu/~arbelaez/">Pablo Arbel&aacuteez</a>, <strong>Jonathan T. Barron</strong>, <a href="http://imatge.upc.edu/web/ferran">Ferran Marqu&eacutes</a>, <a href="http://www.cs.berkeley.edu/~malik/">Jitendra Malik</a>
              <br>
              <em>TPAMI</em>, 2017
              <br>
              <a href="http://www.eecs.berkeley.edu/Research/Projects/CS/vision/grouping/mcg/">project page</a> /
              <a href="data/PontTusetTPAMI2017.bib">bibtex</a> /
              <a href="https://drive.google.com/file/d/1AiB78Fy7QVA3KqgcooyzMAC5L8HhNzjz/view?usp=sharing">fast eigenvector code</a>
              <p></p>
              <p>We produce state-of-the-art contours, regions and object candidates, and we compute normalized-cuts eigenvectors 20&times faster.</p>
              <p>This paper subsumes our CVPR 2014 paper.</p>
            </td>
          </tr>

          <tr bgcolor="#ffffd0" onmouseout="sirfs_stop()" onmouseover="sirfs_start()">
            <td style="padding:20px;width:25%;vertical-align:middle">
              <div class="one">
                <div class="two" id='sirfs_image'>
                  <a href="images/Estee.png"><img src='images/Estee_160.png' style="border-style: none"></a>
                </div>
                <a href="images/Estee.png"><img src='images/Estee_160_prodB2.png' style="border-style: none"></a>
              </div>
              <script type="text/javascript">
                function sirfs_start() {
                  document.getElementById('sirfs_image').style.opacity = "1";
                }

                function sirfs_stop() {
                  document.getElementById('sirfs_image').style.opacity = "0";
                }
                sirfs_stop()
              </script>
            </td>
            <td width="75%" valign="middle">
              <p>
                <a href="https://arxiv.org/abs/2010.03592" id="SIRFS">
                  <papertitle>Shape, Illumination, and Reflectance from Shading</papertitle>
                </a>
                <br>
                <strong>Jonathan T. Barron</strong>, <a href="http://www.cs.berkeley.edu/~malik/">Jitendra Malik</a>
                <br>
                <em>TPAMI</em>, 2015
                <br>
                <a href="data/BarronMalikTPAMI2015.bib">bibtex</a> / <a href="https://drive.google.com/file/d/0B4nuwEMaEsnmVWpfa19mbUxIYW8/view?usp=sharing">keynote</a> (or <a href="https://drive.google.com/file/d/0B4nuwEMaEsnmazJvLXJUb0NuM1U/view?usp=sharing">powerpoint</a>, <a href="https://drive.google.com/file/d/0B4nuwEMaEsnmTDBUWE96VHJndjg/view?usp=sharing">PDF</a>) / <a href="http://www.youtube.com/watch?v=NnePYprvFvA">video</a> / <a href="https://drive.google.com/file/d/1vg9Rb-kBntSTnTCzVgFlskkPXvTB_5aq/view?usp=sharing">code &amp; data</a> / <a href="https://drive.google.com/file/d/11X5Zfjy7Q7oP_V2rtqy2f5-x9YgQUAFd/view?usp=sharing">kudos</a>
              </p>
              <p>
                We present <strong>SIRFS</strong>, which can estimate shape, chromatic illumination, reflectance, and shading from a single image of an masked object.
              </p>
              <p>
                This paper subsumes our CVPR 2011, CVPR 2012, and ECCV 2012 papers.
              </p>
            </td>
          </tr>

          <tr>
            <td style="padding:20px;width:25%;vertical-align:middle">
              <img src="images/ArbalaezCVPR2014.jpg" alt="ArbalaezCVPR2014" width="160" height="120" style="border-style: none">
            </td>
            <td width="75%" valign="middle">
              <a href="https://drive.google.com/file/d/1M0wijHY134F9ETBgO8mjeuKUSblTRLG0/view?usp=sharing">
                <papertitle>Multiscale Combinatorial Grouping</papertitle>
              </a>
              <br>
              <a href="http://www.cs.berkeley.edu/~arbelaez/">Pablo Arbel&aacuteez</a>, <a href="http://imatge.upc.edu/web/people/jordi-pont-tuset">Jordi Pont-Tuset</a>, <strong>Jonathan T. Barron</strong>, <a href="http://imatge.upc.edu/web/ferran">Ferran Marqu&eacutes</a>, <a href="http://www.cs.berkeley.edu/~malik/">Jitendra Malik</a>
              <br>
              <em>CVPR</em>, 2014
              <br>
              <a href="http://www.eecs.berkeley.edu/Research/Projects/CS/vision/grouping/mcg/">project page</a> /
              <a href="data/ArbelaezCVPR2014.bib">bibtex</a>
              <p>This paper is subsumed by <a href="#MCG_journal">our journal paper</a>.</p>
            </td>
          </tr>

          <tr onmouseout="flyspin_stop()" onmouseover="flyspin_start()">
            <td style="padding:20px;width:25%;vertical-align:middle">
              <div id='flyspin' class='hidden'><img src="images/BarronICCV2013_160.gif"></div>
              <div id='flystill'>
                <a href="images/BarronICCV2013.gif"><img src="images/BarronICCV2013_160.jpg"></a>
              </div>
              <script type="text/javascript">
                function flyspin_start() {
                  document.getElementById('flyspin').style.display = 'inline';
                  document.getElementById('flystill').style.display = 'none';
                }

                function flyspin_stop() {
                  document.getElementById('flyspin').style.display = 'none';
                  document.getElementById('flystill').style.display = 'inline';
                }
                flyspin_stop()
              </script>
            </td>
            <td width="75%" valign="middle">
              <a href="https://drive.google.com/file/d/1shvItvx_8Sb8QNXhrOXkuRmx2618iwNJ/view?usp=sharing">
                <papertitle>Volumetric Semantic Segmentation using Pyramid Context Features</papertitle>
              </a>
              <br>
              <strong>Jonathan T. Barron</strong>, <a href="http://www.cs.berkeley.edu/~arbelaez/">Pablo Arbel&aacuteez</a>, <a href="http://big.lbl.gov/">Soile V. E. Ker&aumlnen</a>, <a href="http://www.lbl.gov/gsd/biggin.html">Mark D. Biggin</a>,
              <br> <a href="http://dwknowles.lbl.gov/">David W. Knowles</a>, <a href="http://www.cs.berkeley.edu/~malik/">Jitendra Malik</a>
              <br>
              <em>ICCV</em>, 2013
              <br>
              <a href="https://drive.google.com/file/d/1htiLpMAcYLtuBthmAb4XHnOYxUbkfnqR/view?usp=sharing">supplement</a> /
              <a href="https://drive.google.com/file/d/1qoYeFNa443myn2SfcdhmCsYBqE9xQrPD/view?usp=sharing">poster</a> /
              <a href="data/BarronICCV2013.bib">bibtex</a> / <a href="http://www.youtube.com/watch?v=Y56-FcfnlVA&hd=1">video 1</a> (or <a href="https://drive.google.com/file/d/0B4nuwEMaEsnmZ1ZLaHdQYzAxNlU/view?usp=sharing">mp4</a>) / <a href="http://www.youtube.com/watch?v=mvRoYuP6-l4&hd=1">video 2</a> (or <a href="https://drive.google.com/file/d/0B4nuwEMaEsnmZ1ZLaHdQYzAxNlU/view?usp=sharing">mp4</a>) / <a href="https://drive.google.com/file/d/0B4nuwEMaEsnmSF9YdWJjQmh4QW8/view?usp=sharing">code &amp; data</a>
              <p>
                We present a technique for efficient per-voxel linear classification, which enables accurate and fast semantic segmentation of volumetric Drosophila imagery.
              </p>
            </td>
          </tr>

          <tr>
            <td style="padding:20px;width:25%;vertical-align:middle">
              <img src="images/3DSP_160.jpg" alt="3DSP" width="160" height="120" style="border-style: none">
            </td>
            <td width="75%" valign="middle">
              <a href="https://drive.google.com/file/d/0B4nuwEMaEsnmbG1tOGIta3N1Wjg/view?usp=sharing" id="3DSP">
                <papertitle>3D Self-Portraits</papertitle>
              </a>
              <br>
              <a href="http://www.hao-li.com/">Hao Li</a>, <a href="http://www.evouga.com/">Etienne Vouga</a>, Anton Gudym, <a href="http://www.cs.princeton.edu/~linjiel/">Linjie Luo</a>, <strong>Jonathan T. Barron</strong>, Gleb Gusev
              <br>
              <em>SIGGRAPH Asia</em>, 2013
              <br>
              <a href="http://www.youtube.com/watch?v=DmUkbZ0QMCA">video</a> / <a href="http://shapify.me/">shapify.me</a> / <a href="data/3DSP_siggraphAsia2013.bib">bibtex</a>
              <p>Our system allows users to create textured 3D models of themselves in arbitrary poses using only a single 3D sensor.</p>
            </td>
          </tr>

          <tr onmouseout="rgbd_stop()" onmouseover="rgbd_start()">
            <td style="padding:20px;width:25%;vertical-align:middle">
              <div id='rgbd_anim' class='hidden'><img src="images/SceneSIRFS.gif"></div>
              <div id='rgbd_still'><img src="images/SceneSIRFS-still.jpg"></div>
              <script type="text/javascript">
                function rgbd_start() {
                  document.getElementById('rgbd_anim').style.display = 'inline';
                  document.getElementById('rgbd_still').style.display = 'none';
                }

                function rgbd_stop() {
                  document.getElementById('rgbd_anim').style.display = 'none';
                  document.getElementById('rgbd_still').style.display = 'inline';
                }
                rgbd_stop()
              </script>
            </td>
            <td width="75%" valign="middle">
              <a href="https://drive.google.com/file/d/1snypSLhzC0jXCchJRsWpcDZ7Es5hDmXo/view?usp=sharing">
                <papertitle>Intrinsic Scene Properties from a Single RGB-D Image</papertitle>
              </a>
              <br>
              <strong>Jonathan T. Barron</strong>, <a href="http://www.cs.berkeley.edu/~malik/">Jitendra Malik</a>
              <br>
              <em>CVPR</em>, 2013 &nbsp <font color="red"><strong>(Oral Presentation)</strong></font>
              <br>
              <a href="https://drive.google.com/file/d/1cLUw72WpgdZ_3TQAjJABdgywqjBfn_Mq/view?usp=sharing">supplement</a> / <a href="data/BarronMalikCVPR2013.bib">bibtex</a> / <a href="http://techtalks.tv/talks/intrinsic-scene-properties-from-a-single-rgb-d-image/58614/">talk</a> / <a href="https://drive.google.com/file/d/0B4nuwEMaEsnmWW1CZGJPbi12R0k/view?usp=sharing">keynote</a> (or <a href="https://drive.google.com/file/d/19q3EFf6GIb4UFcCN2DVU2jVKpxRj5kxf/view?usp=sharing">powerpoint</a>, <a href="https://drive.google.com/file/d/0B4nuwEMaEsnmMzQ4ZVp1SWdnVkk/view?usp=sharing">PDF</a>) / <a href="https://drive.google.com/open?id=1ZbPScVA6Efqd-ESvojl92sw8K-82Xxry">code &amp; data</a>
              <p>By embedding mixtures of shapes &amp; lights into a soft segmentation of an image, and by leveraging the output of the Kinect, we can extend SIRFS to scenes.
                <br>
                <br>TPAMI Journal version: <a href="https://drive.google.com/file/d/1iQiUxZvjPPnb8rFCwXYesTgFSRk7mkAq/view?usp=sharing">version</a> / <a href="data/BarronMalikTPAMI2015B.bib">bibtex</a>
              </p>
            </td>
          </tr>

          <tr>
            <td style="padding:20px;width:25%;vertical-align:middle">
              <img src="images/Boundary.jpg" alt="Boundary_png" style="border-style: none">
            </td>
            <td width="75%" valign="middle">
              <a href="https://drive.google.com/file/d/1H4YPovfrvcce3HGMEhidwU2l2fTcNR5y/view?usp=sharing">
                <papertitle>Boundary Cues for 3D Object Shape Recovery</papertitle>
              </a>
              <br>
              <a href="http://www.kevinkarsch.com/">Kevin Karsch</a>,
              <a href="http://web.engr.illinois.edu/~liao17/">Zicheng Liao</a>,
              <a href="http://web.engr.illinois.edu/~jjrock2/">Jason Rock</a>,
              <strong>Jonathan T. Barron</strong>,
              <a href="http://www.cs.illinois.edu/homes/dhoiem/">Derek Hoiem</a>
              <br>
              <em>CVPR</em>, 2013
              <br>
              <a href="https://drive.google.com/file/d/0B4nuwEMaEsnmLUQ5SVJTcUZIYXc/view?usp=sharing">supplement</a> / <a href="data/KarschCVPR2013.bib">bibtex</a>
              <p>Boundary cues (like occlusions and folds) can be used for shape reconstruction, which improves object recognition for humans and computers.</p>
            </td>
          </tr>

          <tr onmouseout="eccv12_stop()" onmouseover="eccv12_start()">
            <td style="padding:20px;width:25%;vertical-align:middle">
              <div id='eccv12_anim' class='hidden'>
                <a href="https://drive.google.com/file/d/1brxb58CfRPe7KEER4Q_fYS9B_J-hiS0t/view?usp=sharing"><img src="images/ECCV2012_small.gif"></a>
              </div>
              <div id='eccv12_still'><img src="images/ECCV2012_still.jpg"></div>
              <script type="text/javascript">
                function eccv12_start() {
                  document.getElementById('eccv12_anim').style.display = 'inline';
                  document.getElementById('eccv12_still').style.display = 'none';
                }

                function eccv12_stop() {
                  document.getElementById('eccv12_anim').style.display = 'none';
                  document.getElementById('eccv12_still').style.display = 'inline';
                }
                eccv12_stop()
              </script>
            </td>
            <td width="75%" valign="middle">
              <a href="https://drive.google.com/file/d/1NczR4pJ-s0YBjCe0rCevMt8IM5JPuUrc/view?usp=sharing">
                <papertitle>Color Constancy, Intrinsic Images, and Shape Estimation</papertitle>
              </a>
              <br>
              <strong>Jonathan T. Barron</strong>, <a href="http://www.cs.berkeley.edu/~malik/">Jitendra Malik</a>
              <br>
              <em>ECCV</em>, 2012
              <br>
              <a href="https://drive.google.com/file/d/1zuxhWZ3i6THvuRRBeE7dM_BJfDxO72Fq/view?usp=sharing">supplement</a> /
              <a href="data/BarronMalikECCV2012.bib">bibtex</a> /
              <a href="https://drive.google.com/file/d/12x8mhqpFsA6p0u6ZQW-ieRKF8hlQBKKe/view?usp=sharing">poster</a> /
              <a href="http://www.youtube.com/watch?v=NnePYprvFvA">video</a>
              <p>This paper is subsumed by <a href="#SIRFS">SIRFS</a>.</p>
            </td>
          </tr>

          <tr onmouseout="cvpr12_stop()" onmouseover="cvpr12_start()">
            <td style="padding:20px;width:25%;vertical-align:middle">
              <div class="one" style="height: 120px">
                <div class="two" id='cvpr12_image' style="height: 120px">
                  <img src='images/BarronCVPR2012_after.jpg' style="border-style: none">
                </div>
                <img src='images/BarronCVPR2012_before.jpg' style="border-style: none">
              </div>
              <script type="text/javascript">
                function cvpr12_start() {
                  document.getElementById('cvpr12_image').style.opacity = "1";
                }

                function cvpr12_stop() {
                  document.getElementById('cvpr12_image').style.opacity = "0";
                }
                cvpr12_stop()
              </script>
            </td>
            <td width="75%" valign="middle">
              <a href="https://drive.google.com/file/d/17RfINbE2dr2EjXp9MtGO0MHJLQmQVhvT/view?usp=sharing">
                <papertitle>Shape, Albedo, and Illumination from a Single Image of an Unknown Object</papertitle>
              </a>
              <br>
              <strong>Jonathan T. Barron</strong>, <a href="http://www.cs.berkeley.edu/~malik/">Jitendra Malik</a>
              <br>
              <em>CVPR</em>, 2012
              <br>
              <a href="https://drive.google.com/file/d/1Im_bUI42AP9VPoNtsjLajvtLRiwv39k3/view?usp=sharing">supplement</a> /
              <a href="data/BarronMalikCVPR2012.bib">bibtex</a> /
              <a href="https://drive.google.com/file/d/1IAlSF4k3_CEL9dfbaMiNTFPBoEkLhsRl/view?usp=sharing">poster</a>
              <p>This paper is subsumed by <a href="#SIRFS">SIRFS</a>.</p>
            </td>
          </tr>

          <tr>
            <td style="padding:20px;width:25%;vertical-align:middle">
              <img src="images/B3DO.jpg" alt="b3do" width="160" style="border-style: none">
            </td>
            <td width="75%" valign="middle">
              <a href="https://drive.google.com/file/d/1_S8EQyngbHQrB415o0XkQ4V9SMzdEgWT/view?usp=sharing">
                <papertitle>A Category-Level 3-D Object Dataset: Putting the Kinect to Work</papertitle>
              </a>
              <br>
              <a href="http://www.eecs.berkeley.edu/%7Eallie/">Allison Janoch</a>,
              <a href="http://sergeykarayev.com/">Sergey Karayev</a>,
              <a href="http://www.eecs.berkeley.edu/%7Ejiayq/">Yangqing Jia</a>,
              <strong>Jonathan T. Barron</strong>,
              <a href="http://www.cs.berkeley.edu/%7Emfritz/">Mario Fritz</a>,
              <a href="http://www.icsi.berkeley.edu/%7Esaenko/">Kate Saenko</a>,
              <a href="http://www.eecs.berkeley.edu/%7Etrevor/">Trevor Darrell</a>
              <br>
              <em>ICCV 3DRR Workshop</em>, 2011
              <br>
              <a href="data/B3DO_ICCV_2011.bib">bibtex</a> /
              <a href="https://drive.google.com/file/d/1qf4-U5RhSw12O7gzQwW66SMQhs2FWYDW/view?usp=sharing">"smoothing" code</a>
              <p>We present a large RGB-D dataset of indoor scenes and investigate ways to improve object detection using depth information.</p>
            </td>
          </tr>

          <tr>
            <td style="padding:20px;width:25%;vertical-align:middle">
              <img src="images/safs.jpg" alt="safs_small" width="160" height="160" style="border-style: none">
            </td>
            <td width="75%" valign="middle">
              <a href="https://drive.google.com/file/d/1EZTOO5xezLYcyIFgAzs4KuZFLbTcwTDH/view?usp=sharing">
                <papertitle>High-Frequency Shape and Albedo from Shading using Natural Image Statistics</papertitle>
              </a>
              <br>
              <strong>Jonathan T. Barron</strong>, <a href="http://www.cs.berkeley.edu/~malik/">Jitendra Malik</a>
              <br>
              <em>CVPR</em>, 2011
              <br>
              <a href="data/BarronMalikCVPR2011.bib">bibtex</a>
              <p>This paper is subsumed by <a href="#SIRFS">SIRFS</a>.</p>
            </td>
          </tr>

          <tr>
            <td style="padding:20px;width:25%;vertical-align:middle">
              <img src="images/fast_texture.jpg" alt="fast-texture" width="160" height="160">
            </td>
            <td width="75%" valign="middle">
              <a href="https://drive.google.com/file/d/1rc05NatkQVmUDlGCAYcHSrvAzTpU9knT/view?usp=sharing">
                <papertitle>Discovering Efficiency in Coarse-To-Fine Texture Classification</papertitle>
              </a>
              <br>
              <strong>Jonathan T. Barron</strong>, <a href="http://www.cs.berkeley.edu/~malik/">Jitendra Malik</a>
              <br>
              <em>Technical Report</em>, 2010
              <br>
              <a href="data/BarronTR2010.bib">bibtex</a>
              <p>A model and feature representation that allows for sub-linear coarse-to-fine semantic segmentation.
              </p>
            </td>
          </tr>

          <tr>
            <td style="padding:20px;width:25%;vertical-align:middle">
              <img src="images/prl.jpg" alt="prl" width="160" height="160">
            </td>
            <td width="75%" valign="middle">
              <a href="https://drive.google.com/file/d/13rVuJpcytRdLYCnKpq46g7B7IzSrPQ2P/view?usp=sharing">
                <papertitle>Parallelizing Reinforcement Learning</papertitle>
              </a>
              <br>
              <strong>Jonathan T. Barron</strong>, <a href="http://www.eecs.berkeley.edu/~dsg/">Dave Golland</a>, <a href="http://www.cs.berkeley.edu/~nickjhay/">Nicholas J. Hay</a>
              <br>
              <em>Technical Report</em>, 2009
              <br>
              <a href="data/BarronPRL2009.bib">bibtex</a>
              <p>Markov Decision Problems which lie in a low-dimensional latent space can be decomposed, allowing modified RL algorithms to run orders of magnitude faster in parallel.</p>
            </td>
          </tr>

          <tr>
            <td style="padding:20px;width:25%;vertical-align:middle">
              <img src="images/bd_promo.jpg" alt="blind-date" width="160" height="160">
            </td>
            <td width="75%" valign="middle">
              <a href="https://drive.google.com/file/d/1PQjzKgFcrAesMIDJr-WDlCwuGUxZJZwO/view?usp=sharing">
                <papertitle>Blind Date: Using Proper Motions to Determine the Ages of Historical Images</papertitle>
              </a>
              <br>
              <strong>Jonathan T. Barron</strong>, <a href="http://cosmo.nyu.edu/hogg/">David W. Hogg</a>, <a href="http://www.astro.princeton.edu/~dstn/">Dustin Lang</a>, <a href="http://cs.nyu.edu/~roweis/">Sam Roweis</a>
              <br>
              <em>The Astronomical Journal</em>, 136, 2008
              <p>Using the relative motions of stars we can accurately estimate the date of origin of historical astronomical images.</p>
            </td>
          </tr>

          <tr>
            <td style="padding:20px;width:25%;vertical-align:middle">
              <img src="images/clean_promo.jpg" alt="clean-usnob" width="160" height="160">
            </td>
            <td width="75%" valign="middle">
              <a href="https://drive.google.com/file/d/1YvRx-4hrZoCk-nl6OgVJZlHAqOiN5hWq/view?usp=sharing">
                <papertitle>Cleaning the USNO-B Catalog Through Automatic Detection of Optical Artifacts</papertitle>
              </a>
              <br>
              <strong>Jonathan T. Barron</strong>, <a href="http://stumm.ca/">Christopher Stumm</a>, <a href="http://cosmo.nyu.edu/hogg/">David W. Hogg</a>, <a href="http://www.astro.princeton.edu/~dstn/">Dustin Lang</a>, <a href="http://cs.nyu.edu/~roweis/">Sam Roweis</a>
              <br>
              <em>The Astronomical Journal</em>, 135, 2008
              <p>We use computer vision techniques to identify and remove diffraction spikes and reflection halos in the USNO-B Catalog.</p>
              <p>In use at <a href="http://www.astrometry.net">Astrometry.net</a></p>
            </td>
          </tr>

        </tbody></table>

        <table width="100%" align="center" border="0" cellspacing="0" cellpadding="20"><tbody>
          <tr>
            <td>
              <heading>Service</heading>
            </td>
          </tr>
        </tbody></table>
        <table width="100%" align="center" border="0" cellpadding="20"><tbody>
          <tr>
            <td style="padding:20px;width:25%;vertical-align:middle"><img src="images/cvf.jpg"></td>
            <td width="75%" valign="center">
              <a href="http://cvpr2021.thecvf.com/area-chairs">Area Chair, CVPR 2021</a>
              <br><br>
              <a href="http://cvpr2019.thecvf.com/area_chairs">Area Chair, CVPR 2019</a>
              <br><br>
              <a href="http://cvpr2018.thecvf.com/organizers/area_chairs">Area Chair, CVPR 2018</a>
            </td>
          </tr>
          <tr>
            <td style="padding:20px;width:25%;vertical-align:middle">
              <img src="images/cs188.jpg" alt="cs188">
            </td>
            <td width="75%" valign="center">
              <a href="http://inst.eecs.berkeley.edu/~cs188/sp11/announcements.html">Graduate Student Instructor, CS188 Spring 2011</a>
              <br>
              <br>
              <a href="http://inst.eecs.berkeley.edu/~cs188/fa10/announcements.html">Graduate Student Instructor, CS188 Fall 2010</a>
              <br>
              <br>
              <a href="http://aima.cs.berkeley.edu/">Figures, "Artificial Intelligence: A Modern Approach", 3rd Edition</a>
            </td>
          </tr>
        </tbody></table>
        <table style="width:100%;border:0px;border-spacing:0px;border-collapse:separate;margin-right:auto;margin-left:auto;"><tbody>
          <tr>
            <td style="padding:0px">
              <br>
              <p style="text-align:right;font-size:small;">
                Feel free to steal this website's <a href="https://github.com/jonbarron/jonbarron_website">source code</a>,
                just add a link back to my website.
                <strong>Do not</strong> scrape the HTML from the deployed instance of this website at http://jonbarron.info,
                as it includes analytics tags that you do not want on your own website &mdash; use the github code instead.
                If you'd like your new page linked to from here, submit a pull request adding yourself.
<<<<<<< HEAD
                <a href="https://yektademirci.github.io/">&#10025;</a>
=======
                <a href="https://yangyulin.github.io/">&#10025;</a>
>>>>>>> 3beb6dda
                <a href="https://www.cs.ubc.ca/~pbateni/">&#10025;</a>
                <a href="https://aliosmanulusoy.github.io/">&#10025;</a>
                <a href="https://cs.stanford.edu/~poole/">&#10025;</a>
                <a href="http://www.cs.berkeley.edu/~akar/">&#10025;</a>
                <a href="http://www.eecs.berkeley.edu/~biancolin">&#10025;</a>
                <a href="http://www.rossgirshick.info/">&#10025;</a>
                <a href="http://www.cs.cmu.edu/~igkioule/">&#10025;</a>
                <a href="http://kelvinxu.github.io/">&#10025;</a>
                <a href="http://imagine.enpc.fr/~groueixt/">&#10025;</a>
                <a href="https://people.eecs.berkeley.edu/~cbfinn/">&#10025;</a>
                <a href="http://disi.unitn.it/~nabi/">&#10025;</a>
                <a href="http://changyeobshin.com/">&#10025;</a>
                <a href="https://mbanani.github.io/">&#10025;</a>
                <a href="https://aseembits93.github.io">&#10025;</a>
                <a href="http://fuwei.us/">&#10025;</a>
                <a href="http://www-bcf.usc.edu/~iacopoma/">&#10025;</a>
                <a href="https://lorisbaz.github.io/">&#10025;</a>
                <a href="https://dplarson.info/">&#10025;</a>
                <a href="http://chapiro.net/">&#10025;</a>
                <a href="https://people.eecs.berkeley.edu/~vitchyr/">&#10025;</a>
                <a href="https://people.eecs.berkeley.edu/~kellman/">&#10025;</a>
                <a href="http://www0.cs.ucl.ac.uk/staff/C.Godard/">&#10025;</a>
                <a href="http://www.cs.toronto.edu/~byang/">&#10025;</a>
                <a href="http://people.kyb.tuebingen.mpg.de/harmeling/">&#10025;</a>
                <a href="https://prakashmurali.bitbucket.io/">&#10025;</a>
                <a href="http://www.cs.bham.ac.uk/~exa371/">&#10025;</a>
                <a href="http://prosello.com/">&#10025;</a>
                <a href="http://www.ee.ucr.edu/~nmithun/">&#10025;</a>
                <a href="https://rmullapudi.bitbucket.io/">&#10025;</a>
                <a href="http://www.briangauch.com/">&#10025;</a>
                <a href="https://people.eecs.berkeley.edu/~coline/">&#10025;</a>
                <a href="https://www.andrew.cmu.edu/user/sjayasur/website.html">&#10025;</a>
                <a href="http://www.eecs.berkeley.edu/~rakelly/">&#10025;</a>
                <a href="https://gkioxari.github.io/">&#10025;</a>
                <a href="http://ai.stanford.edu/~hsong/">&#10025;</a>
                <a href="http://www.ee.ucr.edu/~mbappy/">&#10025;</a>
                <a href="http://adithyamurali.com/">&#10025;</a>
                <a href="https://people.eecs.berkeley.edu/~khoury/">&#10025;</a>
                <a href="https://prashanthtk.github.io/">&#10025;</a>
                <a href="http://tomhenighan.com/">&#10025;</a>
                <a href="http://mbchang.github.io/">&#10025;</a>
                <a href="https://people.eecs.berkeley.edu/~haarnoja/">&#10025;</a>
                <a href="http://web.stanford.edu/~sfort1/">&#10025;</a>
                <a href="http://www.arkin.xyz/">&#10025;</a>
                <a href="http://i-am-karan-singh.github.io/">&#10025;</a>
                <a href="https://pxlong.github.io/">&#10025;</a>
                <a href="https://dheeraj2444.github.io/">&#10025;</a>
                <a href="https://fabienbaradel.github.io/">&#10025;</a>
                <a href="https://ankitdhall.github.io/">&#10025;</a>
                <a href="http://nafiz.ml/">&#10025;</a>
                <a href="http://www.cs.cmu.edu/~aayushb">&#10025;</a>
                <a href="http://bjornstenger.github.io/">&#10025;</a>
                <a href="http://users.eecs.northwestern.edu/~mif365/">&#10025;</a>
                <a href="https://www.macs.hw.ac.uk/~ic14/">&#10025;</a>
                <a href="https://ai.stanford.edu/~kaidicao/">&#10025;</a>
                <a href="http://hengfan.byethost7.com/">&#10025;</a>
                <a href="https://reyhaneaskari.github.io/">&#10025;</a>
                <a href="https://tianheyu927.github.io/">&#10025;</a>
                <a href="http://people.csail.mit.edu/janner/">&#10025;</a>
                <a href="http://www.sjoerdvansteenkiste.com/">&#10025;</a>
                <a href="http://joaoloula.github.io/">&#10025;</a>
                <a href="https://bhairavmehta95.github.io/">&#10025;</a>
                <a href="https://palmieri.github.io/">&#10025;</a>
                <a href="https://psuriana.github.io/">&#10025;</a>
                <a href="http://yushi2.web.engr.illinois.edu/">&#10025;</a>
                <a href="http://ruthcfong.github.io/">&#10025;</a>
                <a href="https://shraman-rc.github.io/">&#10025;</a>
                <a href="http://rahulgarg.com/">&#10025;</a>
                <a href="http://www.cs.cmu.edu/~inigam/">&#10025;</a>
                <a href="http://djstrouse.com/">&#10025;</a>
                <a href="https://lekhamohan.github.io/">&#10025;</a>
                <a href="https://avijit9.github.io/">&#10025;</a>
                <a href="http://www.seas.ucla.edu/~sahba/">&#10025;</a>
                <a href="https://pages.jh.edu/~falambe1/">&#10025;</a>
                <a href="http://www.dcc.fc.up.pt/~vitor.cerqueira/">&#10025;</a>
                <a href="https://bmild.github.io/">&#10025;</a>
                <a href="https://web.eecs.umich.edu/~subh/">&#10025;</a>
                <a href="http://www.cs.utexas.edu/~pgoyal/">&#10025;</a>
                <a href="http://www.eecs.wsu.edu/~fchowdhu/">&#10025;</a>
                <a href="https://aarzchan.github.io/">&#10025;</a>
                <a href="https://www.seas.upenn.edu/~oleh/">&#10025;</a>
                <a href="http://shamak.github.io/">&#10025;</a>
                <a href="http://jianfeng.us/">&#10025;</a>
                <a href="https://pulkitkumar95.github.io/">&#10025;</a>
                <a href="https://epiception.github.io/">&#10025;</a>
                <a href="https://weimengpu.github.io/">&#10025;</a>
                <a href="http://users.ices.utexas.edu/~faraz/">&#10025;</a>
                <a href="https://vitorgodeiro.github.io/">&#10025;</a>
                <a href="http://cgm.technion.ac.il/people/Roey/">&#10025;</a>
                <a href="https://mancinimassimiliano.github.io/">&#10025;</a>
                <a href="https://roshanjrajan.me/">&#10025;</a>
                <a href="http://irc.cs.sdu.edu.cn/~qingnan/">&#10025;</a>
                <a href="http://individual.utoronto.ca/yuenj/">&#10025;</a>
                <a href="https://akhileshgotmare.github.io/">&#10025;</a>
                <a href="http://vllab.ucmerced.edu/nakul/">&#10025;</a>
                <a href="https://hasibzunair.github.io/">&#10025;</a>
                <a href="http://dalezhou.com/">&#10025;</a>
                <a href="https://abhoi.github.io/">&#10025;</a>
                <a href="https://www.cse.unr.edu/~jyi/">&#10025;</a>
                <a href="http://www.liuzhaolun.com/">&#10025;</a>
                <a href="https://abhisheknaik.me/">&#10025;</a>
                <a href="https://cfernandezlab.github.io/">&#10025;</a>
                <a href="https://aasharma90.github.io/">&#10025;</a>
                <a href="https://kdizon.github.io/">&#10025;</a>
                <a href="https://www.cse.wustl.edu/~zhihao.xia/">&#10025;</a>
                <a href="http://mmozes.net/">&#10025;</a>
                <a href="https://kpertsch.github.io/">&#10025;</a>
                <a href="http://xiatianpei.com/">&#10025;</a>
                <a href="https://nsrishankar.github.io/">&#10025;</a>
                <a href="http://xujuefei.com/">&#10025;</a>
                <a href="https://www.cs.rochester.edu/u/lchen63/">&#10025;</a>
                <a href="http://deyachatterjee.github.io/">&#10025;</a>
                <a href="http://hossein1387.github.io/index.html">&#10025;</a>
                <a href="https://zx007zls.github.io/">&#10025;</a>
                <a href="http://people.eecs.berkeley.edu/~nol/">&#10025;</a>
                <a href="http://www.cs.princeton.edu/~jw60/">&#10025;</a>
                <a href="https://cseweb.ucsd.edu/~owen/">&#10025;</a>
                <a href="https://subhajitchaudhury.github.io/">&#10025;</a>
                <a href="https://sandarshp.github.io/">&#10025;</a>
                <a href="https://medhini.github.io/">&#10025;</a>
                <a href="http://cindyxinyiwang.github.io/">&#10025;</a>
                <a href="https://lasirenashann.github.io/">&#10025;</a>
                <a href="http://ambuj.se/">&#10025;</a>
                <a href="http://kylehsu.me/">&#10025;</a>
                <a href="https://ujjwal95.github.io/">&#10025;</a>
                <a href="https://aditya5558.github.io/">&#10025;</a>
                <a href="http://www.majumderb.com/">&#10025;</a>
                <a href="http://ylqiao.net/">&#10025;</a>
                <a href="https://xiaochunliu.github.io/">&#10025;</a>
                <a href="https://dhawgupta.github.io/">&#10025;</a>
                <a href="http://cliu.info/">&#10025;</a>
                <a href="https://taochenshh.github.io/">&#10025;</a>
                <a href="http://www-scf.usc.edu/~ayushj/">&#10025;</a>
                <a href="https://zexuehe.github.io/">&#10025;</a>
                <a href="https://ofkar.github.io/">&#10025;</a>
                <a href="https://amir-arsalan.github.io/">&#10025;</a>
                <a href="https://vinamrabenara.github.io/">&#10025;</a>
                <a href="https://likojack.bitbucket.io/">&#10025;</a>
                <a href="http://www-personal.umich.edu/~zeyu/">&#10025;</a>
                <a href="https://utkarshojha.github.io/">&#10025;</a>
                <a href="https://fahmidmorshed.github.io/">&#10025;</a>
                <a href="https://www.cs.ubc.ca/~setarehc/">&#10025;</a>
                <a href="http://viveksolanki.com/">&#10025;</a>
                <a href="http://webdiis.unizar.es/~alcolea/">&#10025;</a>
                <a href="http://www.songyaojiang.com/">&#10025;</a>
                <a href="https://www.csee.umbc.edu/~bhp1/">&#10025;</a>
                <a href="http://acl.mit.edu/people">&#10025;</a>
                <a href="https://vignanv.com/">&#10025;</a>
                <a href="https://liuyicun.me/">&#10025;</a>
                <a href="https://heyuanmingong.github.io/">&#10025;</a>
                <a href="https://abhishekaich27.github.io/">&#10025;</a>
                <a href="https://www.cs.ubc.ca/~saeidnp/">&#10025;</a>
                <a href="https://uuujf.github.io/">&#10025;</a>
                <a href="https://csjcai.github.io/">&#10025;</a>
                <a href="https://iphyer.github.io/Mingren_Website/">&#10025;</a>
                <a href="https://binzhubz.github.io/">&#10025;</a>
                <a href="https://steinar.dev/">&#10025;</a>
                <a href="https://tnq177.github.io/">&#10025;</a>
                <a href="https://jonathan-schwarz.github.io/">&#10025;</a>
                <a href="http://www.ronnieclark.co.uk/">&#10025;</a>
                <a href="http://www.aparnadhinakaran.com/">&#10025;</a>
                <a href="https://zjysteven.github.io/">&#10025;</a>
                <a href="http://aakash30jan.github.io/">&#10025;</a>
                <a href="https://people.eecs.berkeley.edu/~shelhamer/">&#10025;</a>
                <a href="https://junaidcs032.github.io/">&#10025;</a>
                <a href="https://liangxuy.github.io/">&#10025;</a>
                <a href="http://www.public.asu.edu/~ssarka18/">&#10025;</a>
                <a href="https://www.cs.toronto.edu/~jennachoi/">&#10025;</a>
                <a href="https://amankhullar.github.io/">&#10025;</a>
                <a href="https://vijayvee.github.io/">&#10025;</a>
                <a href="https://anmolgoel.dev/">&#10025;</a>
                <a href="https://chanh.ee/">&#10025;</a>
                <a href="https://jefflai108.github.io/">&#10025;</a>
                <a href="https://pvskand.github.io/">&#10025;</a>
                <a href="https://ariostgx.github.io/website/">&#10025;</a>
                <a href="https://www.cs.utexas.edu/~shreyd/">&#10025;</a>
                <a href="https://www.cedrick.ai/">&#10025;</a>
                <a href="https://onlytailei.github.io/">&#10025;</a>
                <a href="https://people.cs.vt.edu/liminyang/">&#10025;</a>
                <a href="https://alexander-kirillov.github.io/">&#10025;</a>
                <a href="https://sites.cs.ucsb.edu/~yanju/">&#10025;</a>
                <a href="https://www.cct.lsu.edu/~cliu/">&#10025;</a>
                <a href="https://sid2697.github.io/">&#10025;</a>
                <a href="https://brendonjeromebutler.com/">&#10025;</a>
                <a href="https://bthananjeyan.github.io/">&#10025;</a>
                <a href="https://leonidk.com/">&#10025;</a>
                <a href="http://bopeng.space/">&#10025;</a>
                <a href="https://gautamigolani.github.io/">&#10025;</a>
                <a href="https://rohitrango.github.io/">&#10025;</a>
                <a href="https://prithv1.github.io/">&#10025;</a>
                <a href="https://www.idiap.ch/~tpereira/">&#10025;</a>
                <a href="https://felipefelixarias.github.io/">&#10025;</a>
                <a href="https://sophieschau.github.io/">&#10025;</a>
                <a href="https://wensun.github.io/">&#10025;</a>
                <a href="http://cs.umanitoba.ca/~kumarkm/">&#10025;</a>
                <a href="https://sourav-roni.github.io/">&#10025;</a>
                <a href="https://parskatt.github.io/">&#10025;</a>
                <a href="https://rauldiaz.github.io/">&#10025;</a>
                <a href="https://uzeful.github.io/">&#10025;</a>
                <a href="https://roeiherz.github.io/">&#10025;</a>
                <a href="http://relh.net/">&#10025;</a>
                <a href="https://ars-ashuha.ru/">&#10025;</a>
                <a href="https://prieuredesion.github.io/">&#10025;</a>
                <a href="https://tsujuifu.github.io/">&#10025;</a>
                <a href="https://pranoy-k.github.io/website/">&#10025;</a>
                <a href="https://xiaoleiz.github.io/">&#10025;</a>
                <a href="https://users.ece.cmu.edu/~bahn/">&#10025;</a>
                <a href="http://eracah.github.io/">&#10025;</a>
                <a href="https://adityakusupati.github.io/">&#10025;</a>
                <a href="https://agadetsky.github.io/">&#10025;</a>
                <a href="https://coh1211.github.io/">&#10025;</a>
                <a href="https://people.eecs.berkeley.edu/~kevinlin/">&#10025;</a>
                <a href="https://bucherb.github.io/">&#10025;</a>
                <a href="https://naman-ntc.github.io/">&#10025;</a>
                <a href="https://nicolay-r.github.io/">&#10025;</a>
                <a href="https://sakshambassi.github.io/">&#10025;</a>
                <a href="https://maheshmohanmr.github.io/publications/">&#10025;</a>
                <a href="http://byang.org/">&#10025;</a>
                <a href="https://sylqiu.github.io/">&#10025;</a>
                <a href="https://www.cc.gatech.edu/~sfoley30/">&#10025;</a>
                <a href="https://crockwell.github.io/">&#10025;</a>
                <a href="https://kritikalcoder.github.io/">&#10025;</a>
                <a href="https://isrugeek.github.io/">&#10025;</a>
                <a href="https://wei-ying.net/">&#10025;</a>
                <a href="http://people.csail.mit.edu/liuyingcheng/">&#10025;</a>
                <a href="https://itsreddy.github.io/">&#10025;</a>
                <a href="https://aditimavalankar.github.io">&#10025;</a>
                <a href="https://www.cs.ubc.ca/~zhenanf/">&#10025;</a>
                <a href="https://trinkle23897.github.io/cv/">&#10025;</a>
                <a href="https://tgangwani.github.io/">&#10025;</a>
                <a href="https://hannahlawrence.github.io/">&#10025;</a>
                <a href="http://bingxu.tech/">&#10025;</a>
                <a href="http://apjacob.me/">&#10025;</a>
                <a href="https://www.ee.iitb.ac.in/student/~krishnasubramani/">&#10025;</a>
                <a href="https://gowthamkuntumalla.github.io/">&#10025;</a>
                <a href="https://dkkim93.github.io/">&#10025;</a>
                <a href="https://chaitanyamalaviya.github.io/">&#10025;</a>
                <a href="https://daochenw.github.io/">&#10025;</a>
                <a href="https://acvictor.github.io/">&#10025;</a>
                <a href="https://tarund1996.github.io/">&#10025;</a>
                <a href="http://www-personal.umich.edu/~belz/">&#10025;</a>
                <a href="http://lauredelisle.com/">&#10025;</a>
                <a href="https://tsly123.github.io/">&#10025;</a>
                <a href="https://vanditg.github.io/">&#10025;</a>
                <a href="https://nhoma.github.io/">&#10025;</a>
                <a href="http://www.pedro.opinheiro.com/">&#10025;</a>
                <a href="https://suvan.sh/">&#10025;</a>
                <a href="https://www.diptanu.com/">&#10025;</a>
                <a href="https://yimengli46.github.io/">&#10025;</a>
                <a href="https://gauravparmar.com/">&#10025;</a>
                <a href="https://cchoquette.github.io/">&#10025;</a>
                <a href="https://psyche-mia.github.io/">&#10025;</a>
                <a href="https://mvp18.github.io/">&#10025;</a>
                <a href="https://markfzp.github.io/">&#10025;</a>
                <a href="https://theultramarine19.github.io/">&#10025;</a>
                <a href="https://sairajk.github.io/">&#10025;</a>
                <a href="https://paritoshparmar.github.io/">&#10025;</a>
                <a href="https://purvak-l.github.io/">&#10025;</a>
                <a href="https://davideabati.info/">&#10025;</a>
                <a href="https://ethanperez.net/">&#10025;</a>
                <a href="http://mdai.me/">&#10025;</a>
                <a href="https://nitish-nagesh.github.io/">&#10025;</a>
                <a href="https://duroz.github.io/">&#10025;</a>
                <a href="http://people.uncw.edu/dogang/">&#10025;</a>
                <a href="http://hal9000.space">&#10025;</a>
                <a href="http://web.stanford.edu/~yjiang05/">&#10025;</a>
                <a href="https://people.eecs.berkeley.edu/~pratul/">&#10025;</a>
                <a href="http://linuxdeveloper.io">&#10025;</a>
                <a href="http://umiacs.umd.edu/~kdbrant">&#10025;</a>
                <a href="https://adityassrana.github.io/blog/about">&#10025;</a>
                <a href="https://mpalrocks.github.io/">&#10025;</a>
                <a href="https://victor7246.github.io/">&#10025;</a>
                <a href="https://www.haozhu-wang.com/">&#10025;</a>
                <a href="https://rajat499.github.io/">&#10025;</a>
                <a href="https://senya-ashukha.github.io/">&#10025;</a>
                <a href="https://qiminchen.github.io/">&#10025;</a>
                <a href="https://mark12ding.github.io/">&#10025;</a>
                <a href="https://zsb87.github.io/">&#10025;</a>
                <a href="https://yashbhalgat.github.io/">&#10025;</a>
                <a href="https://r0cketr1kky.github.io/">&#10025;</a>
                <a href="https://jaydeepborkar.github.io/">&#10025;</a>
                <a href="https://lidq92.github.io/">&#10025;</a>
                <a href="https://statho.github.io/">&#10025;</a>
                <a href="https://ankit-kaul.github.io/">&#10025;</a>
                <a href="https://jlidard.github.io/">&#10025;</a>
                <a href="http://harshpanwar.me/">&#10025;</a>
                <a href="https://c0ldstudy.github.io/about/">&#10025;</a>
                <a href="https://pro-vider.github.io/personal-website/">&#10025;</a>
                <a href="http://avinashpaliwal.com/">&#10025;</a>
                <a href="https://soham-official.github.io/portfolio/">&#10025;</a>
                <a href="https://cdmdc.github.io/">&#10025;</a>
                <a href="http://www.wisdom.weizmann.ac.il/~/assafsho/">&#10025;</a>
                <a href="https://yotamnitzan.github.io/">&#10025;</a>
                <a href="https://www.zijianwang.me/">&#10025;</a>
                <a href="https://people.rit.edu/hv8322/">&#10025;</a>
                <a href="https://ilyac.info/">&#10025;</a>
                <a href="https://tamarott.github.io/">&#10025;</a>
                <a href="https://www.cmlab.csie.ntu.edu.tw/~yulunliu/">&#10025;</a>
                <a href="https://stanford.edu/~amywang1/">&#10025;</a>
                <a href="https://g1910.github.io/">&#10025;</a>
                <a href="http://ozzie00.github.io/">&#10025;</a>
                <a href="http://xiomarag.github.io">&#10025;</a>
                <a href="http://plalsanjay.github.io">&#10025;</a>
                <a href="https://vr25.github.io/">&#10025;</a>
                <a href="https://vishal-keshav.github.io">&#10025;</a>
                <a href="https://zhihualiued.github.io">&#10025;</a>
                <a href="https://lczong.github.io/">&#10025;</a>
                <a href="https://timkimd.github.io/">&#10025;</a>
                <br>
                Also, consider using <a href="https://leonidk.com/">Leonid Keselman</a>'s <a href="https://github.com/leonidk/new_website">Jekyll fork</a> of this page.
              </p>
            </td>
          </tr>
        </tbody></table>
      </td>
    </tr>
  </table>
</body>

</html><|MERGE_RESOLUTION|>--- conflicted
+++ resolved
@@ -2302,11 +2302,8 @@
                 <strong>Do not</strong> scrape the HTML from the deployed instance of this website at http://jonbarron.info,
                 as it includes analytics tags that you do not want on your own website &mdash; use the github code instead.
                 If you'd like your new page linked to from here, submit a pull request adding yourself.
-<<<<<<< HEAD
                 <a href="https://yektademirci.github.io/">&#10025;</a>
-=======
                 <a href="https://yangyulin.github.io/">&#10025;</a>
->>>>>>> 3beb6dda
                 <a href="https://www.cs.ubc.ca/~pbateni/">&#10025;</a>
                 <a href="https://aliosmanulusoy.github.io/">&#10025;</a>
                 <a href="https://cs.stanford.edu/~poole/">&#10025;</a>
