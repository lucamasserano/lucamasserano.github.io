--- conflicted
+++ resolved
@@ -2067,12 +2067,8 @@
                 <a href="https://lidq92.github.io/">&#10025;</a>
                 <a href="https://statho.github.io/">&#10025;</a>
                 <a href="https://ankit-kaul.github.io/">&#10025;</a>
-<<<<<<< HEAD
                 <a href="https://jlidard.github.io/">&#10025;</a>
-=======
                 <a href="http://harshpanwar.me/">&#10025;</a>
->>>>>>> a22a5fbb
-                
                 <br>
                 Also, consider using <a href="https://leonidk.com/">Leonid Keselman</a>'s <a href="https://github.com/leonidk/new_website">Jekyll fork</a> of this page.
               </p>
