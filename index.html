--- conflicted
+++ resolved
@@ -2111,12 +2111,9 @@
                 <a href="https://jlidard.github.io/">&#10025;</a>
                 <a href="http://harshpanwar.me/">&#10025;</a>
                 <a href="https://c0ldstudy.github.io/about/">&#10025;</a>
-<<<<<<< HEAD
                 <a href="https://pro-vider.github.io/personal-website/">&#10025;</a>
-=======
                 <a href="http://avinashpaliwal.com/">&#10025;</a>
                 <a href="https://soham-official.github.io/portfolio/">&#10025;</a>
->>>>>>> 17c3735d
                 <br>
                 Also, consider using <a href="https://leonidk.com/">Leonid Keselman</a>'s <a href="https://github.com/leonidk/new_website">Jekyll fork</a> of this page.
               </p>
